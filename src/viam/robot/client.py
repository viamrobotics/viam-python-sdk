import asyncio
from dataclasses import dataclass
from threading import RLock
from typing import Any, Dict, List, Optional, Union

from grpclib.client import Channel
from typing_extensions import Self

import viam
from viam import logging
from viam.components.component_base import ComponentBase
from viam.components.movement_sensor import MovementSensor
from viam.components.sensor import Sensor
from viam.errors import ResourceNotFoundError
from viam.proto.common import PoseInFrame, ResourceName, Transform
from viam.proto.robot import (
    BlockForOperationRequest,
    CancelOperationRequest,
    DiscoverComponentsRequest,
    DiscoverComponentsResponse,
    Discovery,
    DiscoveryQuery,
    FrameSystemConfig,
    FrameSystemConfigRequest,
    FrameSystemConfigResponse,
    GetCloudMetadataRequest,
    GetCloudMetadataResponse,
    GetOperationsRequest,
    GetOperationsResponse,
    GetStatusRequest,
    GetStatusResponse,
    LogEntry,
    LogRequest,
    Operation,
    ResourceNamesRequest,
    ResourceNamesResponse,
    RobotServiceStub,
    StopAllRequest,
    StopExtraParameters,
    TransformPoseRequest,
    TransformPoseResponse,
)
from viam.resource.base import ResourceBase
from viam.resource.manager import ResourceManager
from viam.resource.registry import Registry
from viam.resource.rpc_client_base import ReconfigurableResourceRPCClientBase, ResourceRPCClientBase
from viam.resource.types import RESOURCE_TYPE_COMPONENT, RESOURCE_TYPE_SERVICE, Subtype
from viam.rpc.dial import DialOptions, ViamChannel, dial
from viam.services.service_base import ServiceBase
from viam.sessions_client import SessionsClient
from viam.utils import datetime_to_timestamp, dict_to_struct

LOGGER = logging.getLogger(__name__)


class RobotClient:
    """gRPC client for a Robot. This class should be used for all interactions with a robot.

    There are 2 ways to instantiate a robot client::

        RobotClient.at_address(...)
        RobotClient.with_channel(...)

    You can use the client standalone or within a context::

        robot = await RobotClient.at_address(...)
        async with await RobotClient.with_channel(...) as robot: ...

    You must ``close()`` the robot to release resources.

    Note: Robots used within a context are automatically closed UNLESS created with a channel. Robots created using ``with_channel`` are
    not automatically closed.

    Establish a Connection::

        import asyncio

        from viam.rpc.dial import DialOptions, Credentials
        from viam.robot.client import RobotClient


        async def connect():
            opts = RobotClient.Options.with_api_key(
                # Replace "<API-KEY>" (including brackets) with your machine's API key
                api_key='<API-KEY>',
                # Replace "<API-KEY-ID>" (including brackets) with your machine's API key ID
                api_key_id='<API-KEY-ID>'
            )
            return await RobotClient.at_address('<ADDRESS-FROM-THE-VIAM-APP>', opts)


        async def main():
            # Make a RobotClient
            robot = await connect()
            print('Resources:')
            print(robot.resource_names)
            await robot.close()

        if __name__ == '__main__':
            asyncio.run(main())
    """

    @dataclass
    class Options:
        refresh_interval: int = 0
        """
        How often to refresh the status/parts of the robot in seconds.
        If not set, the robot will not be refreshed automatically
        """

        dial_options: Optional[DialOptions] = None
        """
        Options used to connect clients to gRPC servers
        """

        log_level: int = logging.INFO
        """
        The log level to output
        """

        check_connection_interval: int = 10
        """
        The frequency (in seconds) at which to check if the robot is still connected. 0 (zero) signifies no connection checks
        """

        attempt_reconnect_interval: int = 1
        """
        The frequency (in seconds) at which to attempt to reconnect a disconnected robot. 0 (zero) signifies no reconnection attempts
        """

        disable_sessions: bool = False
        """
        Whether sessions are disabled
        """

        @classmethod
        def with_api_key(cls, api_key: str, api_key_id: str, **kwargs) -> Self:
            """
            Create RobotClient.Options with an API key for credentials and default values for other arguments.

            ::

                # Replace "<API-KEY>" (including brackets) with your machine's API key
                api_key = '<API-KEY>'
                # Replace "<API-KEY-ID>" (including brackets) with your machine's API key ID
                api_key_id = '<API-KEY-ID>'

                opts = RobotClient.Options.with_api_key(api_key, api_key_id)

                robot = await RobotClient.at_address('<ADDRESS-FROM-THE-VIAM-APP>', opts)

            Args:
                api_key (str): your API key
                api_key_id (str): your API key ID. Must be a valid UUID

            Raises:
                ValueError: Raised if the api_key_id is not a valid UUID

            Returns:
                Self: the RobotClient.Options
            """
            self = cls(**kwargs)
            dial_opts = DialOptions.with_api_key(api_key, api_key_id)
            self.dial_options = dial_opts
            return self

    @classmethod
    async def at_address(cls, address: str, options: Options) -> Self:
        """Create a robot client that is connected to the robot at the provided address.

        ::

            async def connect():

                opts = RobotClient.Options.with_api_key(
                    # Replace "<API-KEY>" (including brackets) with your machine's API key
                    api_key='<API-KEY>',
                    # Replace "<API-KEY-ID>" (including brackets) with your machine's API key ID
                    api_key_id='<API-KEY-ID>'
                )
                return await RobotClient.at_address('ADDRESS FROM THE VIAM APP', opts)


            async def main():
                # Make a RobotClient
                robot = await connect()

        Args:
            address (str): Address of the robot (IP address, URL, etc.)
            options (Options): Options for connecting and refreshing

        Returns:
            Self: the RobotClient
        """
        logging.setLevel(options.log_level)
        channel = await dial(address, options.dial_options)
        robot = await cls._with_channel(channel, options, True)
        robot._address = address
        return robot

    @classmethod
    async def with_channel(cls, channel: Union[Channel, ViamChannel], options: Options) -> Self:
        """Create a robot that is connected to a robot over the given channel.

        Any robots created using this method will *NOT* automatically close the channel upon exit.

        ::

            from viam.robot.client import RobotClient
            from viam.rpc.dial import DialOptions, dial


            async def connect_with_channel() -> RobotClient:
                async with await dial('ADDRESS', DialOptions()) as channel:
                    return await RobotClient.with_channel(channel, RobotClient.Options())

            robot = await connect_with_channel()

        Args:
            channel (ViamChannel): The channel that is connected to a robot, obtained by ``viam.rpc.dial``
            options (Options): Options for refreshing. Any connection options will be ignored.

        Returns:
            Self: the RobotClient
        """
        logging.setLevel(options.log_level)
        return await cls._with_channel(channel, options, False)

    @classmethod
    async def _with_channel(cls, channel: Union[Channel, ViamChannel], options: Options, close_channel: bool):
        """INTERNAL USE ONLY"""

        self = cls()

        if isinstance(channel, Channel):
            self._channel = channel
            self._viam_channel = None
        else:
            self._channel = channel.channel
            self._viam_channel = channel

        self._connected = True
        self._client = RobotServiceStub(self._channel)
        self._manager = ResourceManager()
        self._lock = RLock()
        self._resource_names = []
        self._should_close_channel = close_channel
        self._options = options
        self._address = self._channel._path if self._channel._path else f"{self._channel._host}:{self._channel._port}"
        self._sessions_client = SessionsClient(
            self._channel, self._address, self._options.dial_options, disabled=self._options.disable_sessions
        )

        try:
            await self.refresh()
        except Exception:
            LOGGER.error("Unable to establish a connection to the robot. Ensure the robot is online and reachable and try again.")
            await self.close()
            raise ConnectionError("Unable to establish a connection to the robot.")

        if options.refresh_interval > 0:
            self._refresh_task = asyncio.create_task(
                self._refresh_every(options.refresh_interval), name=f"{viam._TASK_PREFIX}-robot_refresh_metadata"
            )

        if options.check_connection_interval > 0 or options.attempt_reconnect_interval > 0:
            self._check_connection_task = asyncio.create_task(
                self._check_connection(options.check_connection_interval, options.attempt_reconnect_interval),
                name=f"{viam._TASK_PREFIX}-robot_check_connection",
            )

        return self

    _channel: Channel
    _viam_channel: Optional[ViamChannel]
    _lock: RLock
    _manager: ResourceManager
    _client: RobotServiceStub
    _connected: bool
    _address: str
    _options: Options
    _refresh_task: Optional[asyncio.Task] = None
    _check_connection_task: Optional[asyncio.Task] = None
    _resource_names: List[ResourceName]
    _should_close_channel: bool
    _closed: bool = False
    _sessions_client: SessionsClient

    async def refresh(self):
        """
        Manually refresh the underlying parts of this robot

        ::

            await robot.refresh()
        """
        response: ResourceNamesResponse = await self._client.ResourceNames(ResourceNamesRequest())
        resource_names: List[ResourceName] = list(response.resources)
        with self._lock:
            if resource_names == self._resource_names:
                return
            for rname in resource_names:
                if rname.type not in [RESOURCE_TYPE_COMPONENT, RESOURCE_TYPE_SERVICE]:
                    continue
                if rname.subtype == "remote":
                    continue

                # If the resource is a MovementSensor, DO NOT include Sensor as well (it will get added via MovementSensor)
                if rname.subtype == Sensor.SUBTYPE.resource_subtype and MovementSensor.get_resource_name(rname.name) in resource_names:
                    continue

                await self._create_or_reset_client(rname)

            for rname in self.resource_names:
                if rname not in resource_names:
                    await self._manager.remove_resource(rname)

            self._resource_names = resource_names

    async def _create_or_reset_client(self, resourceName: ResourceName):
        if resourceName in self._manager.resources:
            res = self._manager.get_resource(ResourceBase, resourceName)

            # If the channel hasn't changed, we don't need to do anything for existing clients
            if isinstance(res, ResourceRPCClientBase) or (hasattr(res, "channel") and isinstance(getattr(res, "channel"), Channel)):
                if self._channel is res.channel:  # type: ignore
                    return

            if isinstance(res, ReconfigurableResourceRPCClientBase):
                res.reset_channel(self._channel)
            else:
                await self._manager.remove_resource(resourceName)
                self._manager.register(
                    Registry.lookup_subtype(Subtype.from_resource_name(resourceName)).create_rpc_client(resourceName.name, self._channel)
                )
        else:
            try:
                self._manager.register(
                    Registry.lookup_subtype(Subtype.from_resource_name(resourceName)).create_rpc_client(resourceName.name, self._channel)
                )
            except ResourceNotFoundError:
                pass

    async def _refresh_every(self, interval: int):
        while True:
            await asyncio.sleep(interval)
            try:
                await self.refresh()
            except Exception as e:
                LOGGER.error("Failed to refresh status", exc_info=e)

    async def _check_connection(self, check_every: int, reconnect_every: int):
        if check_every <= 0:
            check_every = reconnect_every
        if check_every <= 0 and reconnect_every <= 0:
            return

        while True:
            await asyncio.sleep(check_every)

            # Failure to grab resources could be for spurious, non-networking reasons. Try three times just to be safe.
            connection_error = None
            for _ in range(3):
                try:
                    await self._client.ResourceNames(ResourceNamesRequest(), timeout=1)
                    connection_error = None
                    break
                except Exception as e:
                    connection_error = e
                    await asyncio.sleep(0.1)
            if connection_error:
                msg = "Lost connection to robot."
                if reconnect_every > 0:
                    msg += (
                        f" Attempting to reconnect to {self._address} every {reconnect_every} second{'s' if reconnect_every != 1 else ''}"
                    )
                LOGGER.error(msg, exc_info=connection_error)
                self._close_channel()
                self._connected = False

            if reconnect_every <= 0:
                continue

            if self._connected:
                continue

            reconnect_attempts = self._options.dial_options.max_reconnect_attempts if self._options.dial_options else 3

            for _ in range(reconnect_attempts):
                try:
                    self._sessions_client.reset()

                    channel = await dial(self._address, self._options.dial_options)

                    client: RobotServiceStub
                    if isinstance(channel, Channel):
                        client = RobotServiceStub(channel)
                    else:
                        client = RobotServiceStub(channel.channel)
                    await client.ResourceNames(ResourceNamesRequest())

                    if isinstance(channel, Channel):
                        self._channel = channel
                        self._viam_channel = None
                    else:
                        self._channel = channel.channel
                        self._viam_channel = channel
                    self._client = RobotServiceStub(self._channel)
                    direct_dial_address = self._channel._path if self._channel._path else f"{self._channel._host}:{self._channel._port}"
                    self._sessions_client = SessionsClient(
                        channel=self._channel,
                        direct_dial_address=direct_dial_address,
                        dial_options=self._options.dial_options,
                        disabled=self._options.disable_sessions,
                    )

                    await self.refresh()
                    self._connected = True
                    LOGGER.debug("Successfully reconnected robot")
                    break
                except Exception as e:
                    LOGGER.error(f"Failed to reconnect, trying again in {reconnect_every}sec", exc_info=e)
                    self._sessions_client.reset()
                    self._close_channel()
                    await asyncio.sleep(reconnect_every)

    def get_component(self, name: ResourceName) -> ComponentBase:
        """Get a component using its ResourceName.

        This function should not be called directly except in specific cases. The method ``Component.from_robot(...)`` is the preferred
        method for obtaining components.
        ::

            arm = Arm.from_robot(robot=robot, name="my_arm")

        Because this function returns a generic ``ComponentBase`` rather than the specific
        component type, it will be necessary to cast the returned component to the desired component. This can be done using a few
        different methods:

        - Assertion::

            arm = robot.get_component(Arm.get_resource_name("my_arm"))
            assert isinstance(arm, Arm)
            end_pos = await arm.get_end_position()

        - Explicit cast::

            from typing import cast
            arm = robot.get_component(Arm.get_resource_name("my_arm"))
            arm = cast(Arm, arm)
            end_pos = await arm.get_end_position()

        - Declare type on variable assignment.

            - Note: If using an IDE, a type error may be shown which can be ignored.
            ::

                arm: Arm = robot.get_component(Arm.get_resource_name("my_arm"))  # type: ignore
                end_pos = await arm.get_end_position()

        Args:
            name (viam.proto.common.ResourceName): The component's ResourceName

        Raises:
            ValueError: Raised if the requested resource is not a component
            ComponentNotFoundError: Error if component with the given type and name does not exist in the registry

        Returns:
            ComponentBase: The component
        """
        if name.type != RESOURCE_TYPE_COMPONENT:
            raise ValueError(f"ResourceName does not describe a component: {name}")
        with self._lock:
            return self._manager.get_resource(ComponentBase, name)

    def get_service(self, name: ResourceName) -> ServiceBase:
        """Get a service using its ResourceName

        This function should not be called directly except in specific cases. The method ``Service.from_robot(...)`` is the preferred
        method for obtaining services.
        ::

            service = MyService.from_robot(robot=robot, name="my_service")

        Because this function returns a generic ``ServiceBase`` rather than a specific service type, it will be necessary to cast the
        returned service to the desired service. This can be done using a few methods:

        - Assertion::

            service = robot.get_service(MyService.get_resource_name("my_service"))
            assert isinstance(service, MyService)

        - Explicit cast::

            from typing import cast
            service = robot.get_service(MyService.get_resource_name("my_service"))
            service = cast(MyService, my_service)

        - Declare type on variable assignment

            - Note: If using an IDE, a type error may be shown which can be ignored.
            ::

                service: MyService = robot.get_service(MyService.get_resource_name("my_service"))  # type: ignore

        Args:
            name (viam.proto.common.ResourceName): The service's ResourceName

        Raises:
            ValueError: Raised if the requested resource is not a component
            ComponentNotFoundError: Error if component with the given type and name does not exist in the registry

        Returns:
            ServiceBase: The service
        """
        if name.type != RESOURCE_TYPE_SERVICE:
            raise ValueError(f"ResourceName does not describe a service: {name}")
        with self._lock:
            return self._manager.get_resource(ServiceBase, name)

    @property
    def resource_names(self) -> List[ResourceName]:
        """
        Get a list of all resource names

        ::

            resource_names = robot.resource_names

        Returns:
            List[viam.proto.common.ResourceName]: The list of resource names
        """
        with self._lock:
            return [r for r in self._resource_names]

    def _close_channel(self, *, tab_count=0):
        tabs = "".join(["\t" for _ in range(tab_count)])
        if self._viam_channel is not None:
            LOGGER.debug(f"{tabs} Closing ViamChannel instance")
            self._viam_channel.close()
        else:
            LOGGER.debug(f"{tabs} Closing grpc-lib Channel instance")
            self._channel.close()

    async def close(self):
        """
        Cleanly close the underlying connections and stop any periodic tasks.

        ::

            await robot.close()
        """
        LOGGER.debug("Closing RobotClient")
        if self._closed:
            LOGGER.debug("RobotClient is already closed")
            return

        try:
            self._lock.release()
        except RuntimeError:
            pass

        self._sessions_client.reset()

        # Cancel all tasks created by VIAM
        LOGGER.debug("Closing tasks spawned by Viam")
        tasks = [task for task in asyncio.all_tasks() if task.get_name().startswith(viam._TASK_PREFIX)]
        for task in tasks:
            LOGGER.debug(f"\tClosing task {task.get_name()}")
            task.cancel()
        await asyncio.gather(*tasks, return_exceptions=True)

        if self._should_close_channel:
            LOGGER.debug("Closing gRPC channel to remote robot")
            self._close_channel(tab_count=1)

        self._closed = True

    async def __aenter__(self):
        return self

    async def __aexit__(self, exc_type, exc_value, traceback):
        await self.close()

    ##########
    # STATUS #
    ##########
    async def get_status(self, components: Optional[List[ResourceName]] = None):
        """
        Get the status of the robot's components. You can optionally
        provide a list of ``ResourceName`` for which you want statuses.

        ::

            # Get the status of the resources on the machine.
            statuses = await robot.get_status()

        Args:
            components (Optional[List[viam.proto.common.ResourceName]]): Optional list of
                ``ResourceName`` for components you want statuses.
        """
        names = components if components is not None else []
        request = GetStatusRequest(resource_names=names)
        response: GetStatusResponse = await self._client.GetStatus(request)
        return list(response.status)

    ##############
    # OPERATIONS #
    ##############

    async def get_operations(self) -> List[Operation]:
        """
        Get the list of operations currently running on the robot.

        ::

            operations = await robot.get_operations()

        Returns:
            List[viam.proto.robot.Operation]: The list of operations currently running on a given robot.
        """
        request = GetOperationsRequest()
        response: GetOperationsResponse = await self._client.GetOperations(request)
        return list(response.operations)

    async def cancel_operation(self, id: str):
        """
        Cancels the specified operation on the robot.

        ::

            await robot.cancel_operation("INSERT OPERATION ID")

        Args:
            id (str): ID of operation to kill.
        """
        request = CancelOperationRequest(id=id)
        await self._client.CancelOperation(request)

    async def block_for_operation(self, id: str):
        """
        Blocks on the specified operation on the robot. This function will only return when the specific operation
        has finished or has been cancelled.

        ::

            await robot.block_for_operation("INSERT OPERATION ID")

        Args:
            id (str): ID of operation to block on.
        """
        request = BlockForOperationRequest(id=id)
        await self._client.BlockForOperation(request)

    ################
    # FRAME SYSTEM #
    ################

    async def get_frame_system_config(self, additional_transforms: Optional[List[Transform]] = None) -> List[FrameSystemConfig]:
        """
        Get the configuration of the frame system of a given robot.

        ::

            # Get a list of each of the reference frames configured on the machine.
            frame_system = await robot.get_frame_system_config()
            print(f"frame system configuration: {frame_system}")

        Returns:
            List[viam.proto.robot.FrameSystemConfig]: The configuration of a given robot's frame system.
        """
        request = FrameSystemConfigRequest(supplemental_transforms=additional_transforms)
        response: FrameSystemConfigResponse = await self._client.FrameSystemConfig(request)
        return list(response.frame_system_configs)

    async def transform_pose(
        self, query: PoseInFrame, destination: str, additional_transforms: Optional[List[Transform]] = None
    ) -> PoseInFrame:
        """
        Transform a given source Pose from the reference frame to a new specified destination which is a reference frame.

        ::

            pose = await robot.transform_pose(PoseInFrame(), "origin")

        Args:

            query (viam.proto.common.PoseInFrame): The pose that should be transformed.
            destination (str) : The name of the reference frame to transform the given pose to.

        """
        request = TransformPoseRequest(source=query, destination=destination, supplemental_transforms=additional_transforms)
        response: TransformPoseResponse = await self._client.TransformPose(request)
        return response.pose

    async def transform_point_cloud(self):
        raise NotImplementedError()

    #######################
    # COMPONENT DISCOVERY #
    #######################

    async def discover_components(
        self,
        queries: List[DiscoveryQuery],
    ) -> List[Discovery]:
        """
        Get the list of discovered component configurations.

        ::

            # Define a new discovery query.
            q = robot.DiscoveryQuery(subtype=acme.API, model="some model")

            # Define a list of discovery queries.
            qs = [q]

            # Get component configurations with these queries.
            component_configs = await robot.discover_components(qs)

        Args:

            queries (List[viam.proto.robot.DiscoveryQuery]): The list of component models to lookup configurations for.

        """
        request = DiscoverComponentsRequest(queries=queries)
        response: DiscoverComponentsResponse = await self._client.DiscoverComponents(request)
        return list(response.discovery)

    ############
    # STOP ALL #
    ############

    async def stop_all(self, extra: Dict[ResourceName, Dict[str, Any]] = {}):
        """
        Cancel all current and outstanding operations for the robot and stop all actuators and movement.

        ::

            # Cancel all current and outstanding operations for the robot and stop all actuators and movement.
            await robot.stop_all()

        ::

            await robot.stop_all()

        Args:
            extra (Dict[viam.proto.common.ResourceName, Dict[str, Any]]): Any extra parameters to pass to the resources' ``stop`` methods,
                keyed on the resource's ``ResourceName``

        """
        ep: List[StopExtraParameters] = []
        for name, params in extra.items():
            ep.append(StopExtraParameters(name=name, params=dict_to_struct(params)))
        request = StopAllRequest(extra=ep)
        await self._client.StopAll(request)

<<<<<<< HEAD
    #######
    # LOG #
    #######

    async def log(self, name: str, level: str, time, log: str, stack: str):
        """Send log from Python module over gRPC.

        Create a LogEntry object from the log to send to RDK.

        Args:
            name (str): The logger's name.
            level (str): The level of the log.
            time (str): The log creation time.
            log (str): The log message.
            caller (Dict[str, int]): The filename and number when the log was created.
            stack_info (str): The stack information of the log.
            fields (Dict[str, ValueTypes]): The extra fields of the log
        """
        entry = LogEntry(level=level, time=datetime_to_timestamp(time), logger_name=name, message=log, stack=stack)
        request = LogRequest(logs=[entry])
        await self._client.Log(request)
=======
    ######################
    # Get Cloud Metadata #
    ######################

    async def get_cloud_metadata(self) -> GetCloudMetadataResponse:
        """
        Get app-related information about the robot.

        Returns:
            viam.proto.robot.GetCloudMetadataResponse: App-related metadata.
        """

        request = GetCloudMetadataRequest()
        return await self._client.GetCloudMetadata(request)
>>>>>>> 1125f050
<|MERGE_RESOLUTION|>--- conflicted
+++ resolved
@@ -755,7 +755,6 @@
         request = StopAllRequest(extra=ep)
         await self._client.StopAll(request)
 
-<<<<<<< HEAD
     #######
     # LOG #
     #######
@@ -777,10 +776,6 @@
         entry = LogEntry(level=level, time=datetime_to_timestamp(time), logger_name=name, message=log, stack=stack)
         request = LogRequest(logs=[entry])
         await self._client.Log(request)
-=======
-    ######################
-    # Get Cloud Metadata #
-    ######################
 
     async def get_cloud_metadata(self) -> GetCloudMetadataResponse:
         """
@@ -791,5 +786,4 @@
         """
 
         request = GetCloudMetadataRequest()
-        return await self._client.GetCloudMetadata(request)
->>>>>>> 1125f050
+        return await self._client.GetCloudMetadata(request)