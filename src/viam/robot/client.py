--- conflicted
+++ resolved
@@ -13,11 +13,7 @@
 from viam.components.movement_sensor import MovementSensor
 from viam.components.sensor import Sensor
 from viam.errors import ResourceNotFoundError
-<<<<<<< HEAD
-from viam.proto.common import PoseInFrame, ResourceName, Transform, LogEntry
-=======
 from viam.proto.common import LogEntry, PoseInFrame, ResourceName, Transform
->>>>>>> ce914dcc
 from viam.proto.robot import (
     BlockForOperationRequest,
     CancelOperationRequest,
