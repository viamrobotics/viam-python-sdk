--- conflicted
+++ resolved
@@ -40,7 +40,6 @@
     TagsByFilterResponse,
 )
 from viam.proto.app.datasync import (
-<<<<<<< HEAD
     DataCaptureUploadRequest,
     DataCaptureUploadResponse,
     DataSyncServiceStub,
@@ -53,19 +52,6 @@
     UploadMetadata,
 )
 from viam.utils import struct_to_dict
-=======
-    DataSyncServiceStub,
-    FileData,
-    SensorData,
-    UploadMetadata,
-    DataCaptureUploadRequest,
-    DataCaptureUploadResponse,
-    FileUploadRequest,
-    FileUploadResponse,
-    DataType,
-    SensorMetadata
-)
->>>>>>> f30dd3be
 
 LOGGER = logging.getLogger(__name__)
 
@@ -284,12 +270,8 @@
         """
         request = RemoveTagsFromBinaryDataByIDsRequest(binary_ids=binary_ids, tags=tags)
         response: RemoveTagsFromBinaryDataByIDsResponse = await self._data_client.RemoveTagsFromBinaryDataByIDs(
-<<<<<<< HEAD
-            request, metadata=self._metadata
-=======
             request,
             metadata=self._metadata
->>>>>>> f30dd3be
         )
         return response.deleted_count
 
@@ -309,12 +291,8 @@
         filter = filter if filter else Filter()
         request = RemoveTagsFromBinaryDataByFilterRequest(filter=filter, tags=tags)
         response: RemoveTagsFromBinaryDataByFilterResponse = await self._data_client.RemoveTagsFromBinaryDataByFilter(
-<<<<<<< HEAD
-            request, metadata=self._metadata
-=======
             request,
             metadata=self._metadata
->>>>>>> f30dd3be
         )
         return response.deleted_count
 
@@ -363,11 +341,7 @@
         method_parameters: Optional[Mapping[str, Any]],
         tags: Optional[List[str]],
         timestamps: Optional[tuple[Timestamp, Timestamp]],
-<<<<<<< HEAD
         binary_data: bytes,
-=======
-        binary_data: bytes
->>>>>>> f30dd3be
     ) -> None:
         """Upload binary sensor data.
 
@@ -394,11 +368,7 @@
                 time_received=timestamps[1] if timestamps[1] else None,
             ),
             struct=None,  # Used for tabular data.
-<<<<<<< HEAD
             binary=binary_data,
-=======
-            binary=binary_data
->>>>>>> f30dd3be
         )
         metadata = UploadMetadata(
             part_id=part_id,
@@ -422,17 +392,12 @@
         method_parameters: Optional[Mapping[str, Any]],
         tags: Optional[List[str]],
         timestamps: Optional[List[tuple[Timestamp, Timestamp]]],
-<<<<<<< HEAD
         tabular_data: List[Mapping[str, Any]],
-=======
-        tabular_data: List[Mapping[str, Any]]
->>>>>>> f30dd3be
     ) -> None:
         """Upload tabular sensor data.
 
         Sync tabular data collected on a robot through a specific component (e.g., a motor) along with the relevant metadata with
         app.viam.com. Tabular data can be found under the "Sensors" tab in Data on app.viam.com.
-<<<<<<< HEAD
 
         Args:
             part_id (str): Part ID of the component used to capture the data.
@@ -515,90 +480,6 @@
             tags (Optional[List[str]]): Optional list of tags to allow for tag-based filtering when retrieving data.
             data: (Optional[bytes]): Optional bytes representing file data to upload.
 
-=======
-
-        Args:
-            part_id (str): Part ID of the component used to capture the data.
-            component_type (str): Type of the component used to capture the data (e.g., "movement_sensor").
-            component_name (str): Name of the component used to capture the data.
-            method_name (str): Name of the method used to capture the data.
-            method_parameters (Optional[Mapping[str, Any]]): Optional dictionary of method parameters. No longer in active use.
-            tags (Optional[List[str]]): Optional list of tags to allow for tag-based data filtering when retrieving data.
-            timestamps (Optional[List[tuple[google.protobuf.timestamp_pb2.Timestamp, google.protobuf.timestamp_pb2.Timestamp]]]): Optional
-                list of tuples, each containing `Timestamp`s denoting the times this data was requested[0] and received[1] by the
-                appropriate sensor.
-            tabular_data (List[Mapping[str, Any]]): List of the data to be uploaded, represented tabularly as a collection of dictionaries.
-
-        Passing a list of tabular data and Timestamps with length n > 1 will result in n datapoints being uploaded, all tied to the same
-        metadata.
-
-        Raises:
-            GRPCError: If an invalid part ID is passed.
-            AssertionError: If a list of `Timestamp`s is provided and its length does not match the length of the list of tabular data.
-        """
-        sensor_contents = [None] * len(tabular_data)
-        if timestamps:
-            assert len(timestamps) == len(tabular_data)
-
-        for i in range(len(tabular_data)):
-            s = Struct()
-            s.update(tabular_data[i])
-            sensor_contents[i] = SensorData(
-                metadata=SensorMetadata(
-                    time_requested=timestamps[i][0] if timestamps and timestamps[i][0] else None,
-                    time_received=timestamps[i][1] if timestamps and timestamps[i][1] else None
-                ),
-                struct=s
-            )
-
-        metadata = UploadMetadata(
-            part_id=part_id,
-            component_type=component_type,
-            component_name=component_name,
-            method_name=method_name,
-            type=DataType.DATA_TYPE_TABULAR_SENSOR,
-            file_name=None,  # Not used in app.
-            method_parameters=method_parameters if method_parameters else None,
-            file_extension=None,  # Will be stored as empty string "".
-            tags=tags if tags else None,
-        )
-        _: DataCaptureUploadResponse = await self._data_capture_upload(metadata=metadata, sensor_contents=sensor_contents)
-
-    async def _data_capture_upload(self, metadata: UploadMetadata, sensor_contents: List[SensorData]) -> DataCaptureUploadResponse:
-        request = DataCaptureUploadRequest(metadata=metadata, sensor_contents=sensor_contents)
-        response: DataCaptureUploadResponse = await self._data_sync_client.DataCaptureUpload(request, metadata=self._metadata)
-        return response
-
-    async def file_upload(
-        self,
-        part_id: str,
-        component_type: Optional[str],
-        component_name: Optional[str],
-        method_name: Optional[str],
-        file_name: Optional[str],
-        method_parameters: Optional[Mapping[str, Any]],
-        file_extension: Optional[str],
-        tags: Optional[List[str]],
-        data: Optional[bytes]
-    ) -> None:
-        """Upload arbitrary file data.
-
-        Sync file data that may be stored on a robot along with the relevant metadata to app.viam.com.
-
-        Args:
-            part_id (str): Part ID of the resource associated with the file.
-            component_type (Optional[str]): Optional type of the component associated with the file (e.g., "movement_sensor").
-            component_name (Optional[str]): Optional name of the component associated with the file.
-            method_name (Optional[str]): Optional name of the method associated with the file.
-            file_name (Optional[str]): Optional name of the file. The empty string "" will be assigned as the file name if a one isn't
-                provided.
-            method_parameters (Optional[str]): Optional dictionary of the method parameters. No longer in active use.
-            file_extension (Optional[str]): Optional file extension. The empty string "" will be assigned as the file extension if one isn't
-                provided.
-            tags (Optional[List[str]]): Optional list of tags to allow for tag-based filtering when retrieving data.
-            data: (Optional[bytes]): Optional bytes representing file data to upload.
-
->>>>>>> f30dd3be
         Raises:
             GRPCError: If an invalid part ID is passed.
         """
@@ -623,11 +504,7 @@
         method_name: Optional[str],
         method_parameters: Optional[Mapping[str, Any]],
         tags: Optional[List[str]],
-<<<<<<< HEAD
         filepath: str,
-=======
-        filepath: str
->>>>>>> f30dd3be
     ) -> None:
         """Upload arbitrary file data.
 
