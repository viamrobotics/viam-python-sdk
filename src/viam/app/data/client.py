from typing import Any, List, Mapping, Optional

from grpclib.client import Channel

<<<<<<< HEAD
from viam.proto.app.data import (
    BinaryDataByFilterRequest,
    BinaryDataByFilterResponse,
    BinaryDataByIDsRequest,
    BinaryDataByIDsResponse,
    BinaryID,
    DataServiceStub,
    DataRequest,
    DeleteBinaryDataByIDsRequest,
    DeleteBinaryDataByIDsResponse,
    DeleteBinaryDataByFilterRequest,
    DeleteBinaryDataByFilterResponse,
    DeleteTabularDataByFilterRequest,
    DeleteTabularDataByFilterResponse,
    Filter,
    TabularDataByFilterRequest,
    TabularDataByFilterResponse,
)
from viam.proto.app.datasync import (
    UploadMetadata,
    SensorData,
    FileData
)
from viam.proto.app.datasync import DataSyncServiceStub
=======
>>>>>>> 016b4d82
from viam import logging
from viam.proto.app.data import DataServiceStub, Filter
from viam.proto.app.datasync import DataSyncServiceStub, FileData, SensorData, UploadMetadata

LOGGER = logging.getLogger(__name__)


class DataClient:
    """gRPC client for uploading and retreiving data from app

    Constructor is used by AppClient to instantiate relevant service stubs. Calls to DataClient methods should be made through AppClient.
    """

    def __init__(self, channel: Channel, metadata: str):
        """
        Create a data client that establishes a connection to app.

        Args:
            channel (Channel): an already-established connection to app.
            metadata (str): the required authorization token to send requests to app.
        """
        self._metadata = metadata
        self._data_client = DataServiceStub(channel)
        self._data_sync_client = DataSyncServiceStub(channel)

    _data_client: DataServiceStub
    _data_sync_client: DataSyncServiceStub
    _metadata: str

<<<<<<< HEAD
    async def tabular_data_by_filter(
        self,
        filter: Optional[Filter] = None,
        dest: Optional[str] = None,
    ) -> List[Mapping[str, Any]]:
        """Filter and download tabular data

        Args:
            filter (viam.app.data.Filter): When supplied, the tabular data will be
            filtered based on the provided constraints. Otherwise, all data is returned.
            dest (str): When supplied, the tabular data will be saved to the provided file path.

        Returns:
            List[Mapping[str, Any]]: A list of tabular data
        """
        filter = filter if filter else Filter()
        last = ""
        data = []

        # `DataRequest`s are limited to 100 pieces of data, so we loop through calls until
        # we are certain we've received everything.
        while True:
            data_request = DataRequest(filter=filter, limit=100, last=last)
            request = TabularDataByFilterRequest(data_request=data_request, count_only=False)
            response: TabularDataByFilterResponse = await self._data_client.TabularDataByFilter(request, metadata=self._metadata)
            if not response.data or len(response.data) == 0:
                break
            data += [struct.data for struct in response.data]
            last = response.last

        if dest:
            try:
                file = open(dest, 'w')
                file.write(f"{data}")
            except Exception as e:
                LOGGER.error(f"Failed to write tabular data to file {dest}", exc_info=e)
        return data

    async def binary_data_by_filter(
        self,
        filter: Optional[Filter] = None,
        dest: Optional[str] = None,
    ) -> List[bytes]:
        """Filter and download binary data
=======
    async def tabular_data_by_filter(self, filter: Optional[Filter], dest: Optional[str]) -> List[Mapping[str, Any]]:
        raise NotImplementedError()

    async def binary_data_by_filter(self, data_request: Optional[Filter], dest: Optional[str]) -> List[bytes]:
        raise NotImplementedError()
>>>>>>> 016b4d82

        Args:
            filter (viam.app.data.Filter): When supplied, the binary data will be
            filtered based on the provided constraints. Otherwise, all data is returned.
            dest (str): When supplied, the binary data will be saved to the provided file path

        Returns:
            List[bytes]: The binary data
        """
        filter = filter if filter else Filter()
        last = ""
        data = []

        # `DataRequest`s are limited to 100 pieces of data, so we loop through calls until
        # we are certain we've received everything.
        while True:
            data_request = DataRequest(filter=filter, limit=100, last=last)
            request = BinaryDataByFilterRequest(data_request=data_request, count_only=False)
            response: BinaryDataByFilterResponse = await self._data_client.BinaryDataByFilter(request, metadata=self._metadata)
            if not response.data or len(response.data) == 0:
                break
            data += list(response.data)
            last = response.last

        if dest:
            try:
                file = open(dest, 'w')
                file.write(f"{data}")
            except Exception as e:
                LOGGER.error(f"Failed to write binary data to file {dest}", exc_info=e)

        return data

    async def binary_data_by_ids(
        self,
        binary_ids: List[BinaryID],
        dest: Optional[str] = None,
    ) -> List[bytes]:
        """Filter and download binary data

        Args:
            binary_ids (List[viam.proto.app.BinaryID]): IDs of the desired data. Must be non-empty.
            dest (str): When supplied, the binary data will be saved to the provided file path.

        Returns:
            List[bytes]: The binary data.

        Raises:
            GRPCError: if no binary_ids are provided.
        """
        request = BinaryDataByIDsRequest(binary_ids=binary_ids, include_binary=True)
        response: BinaryDataByIDsResponse = await self._data_client.BinaryDataByIDs(request, metadata=self._metadata)
        if dest:
            try:
                file = open(dest, 'w')
                file.write(f"{response.data}")
            except Exception as e:
                LOGGER.error(f"Failed to write binary data to file {dest}", exc_info=e)
        return response.data

    async def delete_tabular_data_by_filter(self, filter: Optional[Filter]) -> None:
        """Delete tabular data

        Args:
            filter (viam.app.data.Filter): When supplied, the tabular data to delete will be filtered based on the provided constraints.
                If not provided, all data will be deleted. Exercise caution before using this option.
        """
        filter = filter if filter else Filter()
        request = DeleteTabularDataByFilterRequest(filter=filter)
        _: DeleteTabularDataByFilterResponse = await self._data_client.DeleteTabularDataByFilter(request, metadata=self._metadata)

    async def delete_binary_data_by_filter(self, filter: Optional[Filter]) -> None:
        """Delete binary data

        Args:
            filter (viam.app.data.Filter): When supplied, the binary data to delete will be filtered based on the provided constraints.
            If not provided, all data will be deleted. Exercise caution before using this option.
        """
        filter = filter if filter else Filter()
        request = DeleteBinaryDataByFilterRequest(filter=filter)
        _: DeleteBinaryDataByFilterResponse = await self._data_client.DeleteBinaryDataByFilter(request, metadata=self._metadata)

    async def delete_binary_data_by_ids(self, binary_ids: List[BinaryID]) -> None:
        """Delete binary data

        Args:
            binary_ids (List[viam.proto.app.BinaryID]): The binary IDs of the data to be deleted. Must be non-empty.

        Raises:
            GRPCError: if no binary_ids are provided.
        """
        request = DeleteBinaryDataByIDsRequest(binary_ids=binary_ids)
        _: DeleteBinaryDataByIDsResponse = await self._data_client.DeleteBinaryDataByIDs(request, metadata=self._metadata)

    async def add_tags_to_binary_data_by_binary_ids(self, binary_ids: Optional[List[str]], tags: Optional[List[str]]) -> None:
        raise NotImplementedError()

    async def add_tags_to_binary_data_by_filter(self, filter: Optional[Filter], tags: Optional[List[str]]) -> None:
        raise NotImplementedError()

    async def remove_tags_from_binary_data_by_binary_ids(self, binary_ids: Optional[List[str]], tags: Optional[List[str]]) -> None:
        raise NotImplementedError()

    async def remove_tags_from_binary_data_by_filter(self, filter: Optional[Filter], tags: Optional[List[str]]) -> None:
        raise NotImplementedError()

    async def tags_by_filter(self, filter: Optional[Filter]) -> List[str]:
        raise NotImplementedError()

    # to be defined and implemented last
    async def add_bounding_box_to_image_by_id(self):
        raise NotImplementedError()

    # to be defined and implemented last
    async def remove_bounding_box_from_image_by_id(self):
        raise NotImplementedError()

    async def bounding_box_labels_by_filter(self, filter: Optional[Filter]) -> List[str]:
        raise NotImplementedError()

    # TODO (RSDK-3637): confirm arguments
    async def data_capture_upload(self, metadata: Optional[UploadMetadata], sensor_contents: Optional[List[SensorData]]) -> None:
        raise NotImplementedError()

    # TODO (RSDK-3637): confirm arguments
    async def file_upload(self, metadata: Optional[UploadMetadata], file_contents: Optional[FileData]) -> None:
        raise NotImplementedError()<|MERGE_RESOLUTION|>--- conflicted
+++ resolved
@@ -2,7 +2,6 @@
 
 from grpclib.client import Channel
 
-<<<<<<< HEAD
 from viam.proto.app.data import (
     BinaryDataByFilterRequest,
     BinaryDataByFilterResponse,
@@ -27,8 +26,6 @@
     FileData
 )
 from viam.proto.app.datasync import DataSyncServiceStub
-=======
->>>>>>> 016b4d82
 from viam import logging
 from viam.proto.app.data import DataServiceStub, Filter
 from viam.proto.app.datasync import DataSyncServiceStub, FileData, SensorData, UploadMetadata
@@ -58,7 +55,6 @@
     _data_sync_client: DataSyncServiceStub
     _metadata: str
 
-<<<<<<< HEAD
     async def tabular_data_by_filter(
         self,
         filter: Optional[Filter] = None,
@@ -103,13 +99,6 @@
         dest: Optional[str] = None,
     ) -> List[bytes]:
         """Filter and download binary data
-=======
-    async def tabular_data_by_filter(self, filter: Optional[Filter], dest: Optional[str]) -> List[Mapping[str, Any]]:
-        raise NotImplementedError()
-
-    async def binary_data_by_filter(self, data_request: Optional[Filter], dest: Optional[str]) -> List[bytes]:
-        raise NotImplementedError()
->>>>>>> 016b4d82
 
         Args:
             filter (viam.app.data.Filter): When supplied, the binary data will be
