--- conflicted
+++ resolved
@@ -1887,18 +1887,14 @@
         response: ListDataPipelinesResponse = await self._data_pipelines_client.ListDataPipelines(request, metadata=self._metadata)
         return [DataClient.DataPipeline.from_proto(pipeline) for pipeline in response.data_pipelines]
 
-<<<<<<< HEAD
-    async def create_data_pipeline(self, organization_id: str, name: str, mql_binary: List[Dict[str, Any]], schedule: str, enable_backfill: bool) -> str:
-=======
     async def create_data_pipeline(
         self,
         organization_id: str,
         name: str,
         mql_binary: List[Dict[str, Any]],
-        schedule: str,
+        schedule: str, enable_backfill: bool,
         data_source_type: TabularDataSourceType.ValueType = TabularDataSourceType.TABULAR_DATA_SOURCE_TYPE_STANDARD,
     ) -> str:
->>>>>>> 59e48e98
         """Create a new data pipeline.
 
         ::
@@ -1918,24 +1914,17 @@
             mql_binary (List[Dict[str, Any]]):The MQL pipeline to run, as a list of MongoDB aggregation pipeline stages.
             schedule (str): A cron expression representing the expected execution schedule in UTC (note this also
                 defines the input time window; an hourly schedule would process 1 hour of data at a time).
-<<<<<<< HEAD
             enable_backfill (bool):  When true, pipeline runs will be scheduled for the organization's past data.
-=======
             data_source_type (TabularDataSourceType): The type of data source to use for the pipeline.
                 Defaults to TabularDataSourceType.TABULAR_DATA_SOURCE_TYPE_STANDARD.
->>>>>>> 59e48e98
 
         Returns:
             str: The ID of the newly created pipeline.
         """
         binary: List[bytes] = [bson.encode(query) for query in mql_binary]
-<<<<<<< HEAD
-        request = CreateDataPipelineRequest(organization_id=organization_id, name=name, mql_binary=binary, schedule=schedule, enable_backfill=enable_backfill)
-=======
         request = CreateDataPipelineRequest(
-            organization_id=organization_id, name=name, mql_binary=binary, schedule=schedule, data_source_type=data_source_type
+            organization_id=organization_id, name=name, mql_binary=binary, schedule=schedule, enable_backfill=enable_backfill, data_source_type=data_source_type
         )
->>>>>>> 59e48e98
         response: CreateDataPipelineResponse = await self._data_pipelines_client.CreateDataPipeline(request, metadata=self._metadata)
         return response.id
 
