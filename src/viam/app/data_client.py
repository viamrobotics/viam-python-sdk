--- conflicted
+++ resolved
@@ -479,20 +479,14 @@
             organization_id (str): The ID of the organization that owns the data.
                 To find your organization ID, visit the organization settings page in the Viam app.
             query (Union[List[bytes], List[Dict[str, Any]]]): The MQL query to run, as a list of MongoDB aggregation pipeline stages.
-<<<<<<< HEAD
-                Note: Each stage can be provided as either a dictionary or raw BSON bytes, but support for bytes will be removed in the future,
-                so using a dictionary is preferred.
-            use_recent_data (bool): Whether to query blob storage or your recent data store. Defaults to `False`.
+                Each stage can be provided as either a dictionary or raw BSON bytes, but support for bytes will be removed in the
+                future, so prefer the dictionary option.
+            use_recent_data (bool): Whether to query blob storage or your recent data store. Defaults to ``False``..
                 Deprecated, use `tabular_data_source_type` instead.
             tabular_data_source_type (viam.proto.app.data.TabularDataSourceType): The data source to query.
                 Defaults to `TABULAR_DATA_SOURCE_TYPE_STANDARD`.
             pipeline_id (str): The ID of the data pipeline to query. Defaults to `None`.
                 Required if `tabular_data_source_type` is `TABULAR_DATA_SOURCE_TYPE_PIPELINE_SINK`.
-=======
-                Each stage can be provided as either a dictionary or raw BSON bytes, but support for bytes will be removed in the
-                future, so prefer the dictionary option.
-            use_recent_data (bool): Whether to query blob storage or your recent data store. Defaults to ``False``.
->>>>>>> ac37fc02
 
         Returns:
             List[Dict[str, Union[ValueTypes, datetime]]]: An array of decoded BSON data objects.
