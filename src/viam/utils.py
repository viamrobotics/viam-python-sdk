from typing import Any, Dict, List, SupportsFloat

from google.protobuf.json_format import MessageToDict
from google.protobuf.message import Message
from google.protobuf.struct_pb2 import ListValue, Struct, Value

from viam.components.component_base import ComponentBase
from viam.proto.api.common import ResourceName
from viam.registry import Registry


def primitive_to_value(v: Any) -> Value:
    """
    Create a new google.protobuf.struct_pb2.Value
    Supports primitive types of
    - None
    - Number
    - Bool
    - String
    - Dict
    - List
    - Bytes

    Args:
        v (Any): object to convert to a Value

    Raises:
        TypeError: If the object cannot be converted

    Returns:
        Value: a protobuf Value instance of the object
    """
    if v is None:
        return Value(null_value=v)
    if isinstance(v, bool):
        return Value(bool_value=v)
    if isinstance(v, SupportsFloat):
        return Value(number_value=float(v))
    if isinstance(v, str):
        return Value(string_value=v)
    if isinstance(v, Dict):
        sv: Dict[str, Value] = {}
        for (key, value) in v.items():
            if not isinstance(key, str):
                raise TypeError(f'Invalid UTF-8 in string: {key}')
            sv[key] = primitive_to_value(value)
        struct = Struct(fields=sv)
        return Value(struct_value=struct)
    if isinstance(v, List):
        lv = []
        for vv in v:
            lv.append(primitive_to_value(vv))
        list_value = ListValue(values=lv)
        return Value(list_value=list_value)
    if isinstance(v, (bytes, bytearray)):
        return Value(string_value=v.decode())
    raise TypeError(f'Invalid type {type(v)}')


def value_to_primitive(value: Value) -> Any:
    if value.HasField('list_value'):
        return [value_to_primitive(v) for v in value.list_value.values]
    if value.HasField('struct_value'):
        return {k: value_to_primitive(v)
                for (k, v) in value.struct_value.fields.items()}
    if value.HasField('string_value'):
        return value.string_value
    if value.HasField('number_value'):
        return value.number_value
    if value.HasField('bool_value'):
        return value.bool_value
    if value.HasField('null_value'):
        return value.null_value
    return None


def resource_names_for_component(
    component: ComponentBase
) -> List[ResourceName]:
    rns: List[ResourceName] = []
    for klass in component.__class__.mro():
        component_type = ''
        for registration in Registry.REGISTERED_COMPONENTS.values():
            if klass is registration.component_type:
                component_type = registration.name

        if not component_type:
            class_name = str(klass)
            if 'viam.components' not in class_name:
                continue
            if 'ComponentBase' in class_name:
                continue

            component_type = class_name \
                .split('viam.components.')[1] \
                .split('.')[0]

        rns.append(ResourceName(
            namespace='rdk',
            type='component',
            subtype=component_type,
            name=component.name
        ))
    return rns


def message_to_struct(message: Message) -> Struct:
    struct = Struct()
<<<<<<< HEAD
    struct.update(MessageToDict(message, preserving_proto_field_name=True))
=======
    struct.update(MessageToDict(message))
    return struct


def struct_to_dict(struct: Struct) -> Dict[str, Any]:
    return {key: value_to_primitive(value) for (key, value) in struct.fields.items()}


def dict_to_struct(obj: Dict[str, Any]) -> Struct:
    struct = Struct()
    struct.update(obj)
>>>>>>> cf0eb41e
    return struct<|MERGE_RESOLUTION|>--- conflicted
+++ resolved
@@ -106,10 +106,7 @@
 
 def message_to_struct(message: Message) -> Struct:
     struct = Struct()
-<<<<<<< HEAD
     struct.update(MessageToDict(message, preserving_proto_field_name=True))
-=======
-    struct.update(MessageToDict(message))
     return struct
 
 
@@ -120,5 +117,4 @@
 def dict_to_struct(obj: Dict[str, Any]) -> Struct:
     struct = Struct()
     struct.update(obj)
->>>>>>> cf0eb41e
     return struct