--- conflicted
+++ resolved
@@ -1,10 +1,7 @@
 import asyncio
 import contextvars
 import functools
-<<<<<<< HEAD
-
-=======
->>>>>>> dc32c5da
+
 import sys
 import threading
 from datetime import datetime
@@ -18,30 +15,10 @@
 from numpy.typing import NDArray
 
 from viam.proto.common import Geometry, GeoPoint, GetGeometriesRequest, GetGeometriesResponse, Orientation, ResourceName, Vector3
-<<<<<<< HEAD
 from viam.resource.base import ResourceBase
 from viam.resource.registry import Registry
 from viam.resource.types import Subtype, SupportsGetGeometries
 
-=======
-from viam.proto.service.mlmodel import (
-    FlatTensor,
-    FlatTensorDataDouble,
-    FlatTensorDataFloat,
-    FlatTensorDataInt8,
-    FlatTensorDataInt16,
-    FlatTensorDataInt32,
-    FlatTensorDataInt64,
-    FlatTensorDataUInt8,
-    FlatTensorDataUInt16,
-    FlatTensorDataUInt32,
-    FlatTensorDataUInt64,
-    FlatTensors,
-)
-from viam.resource.base import ResourceBase
-from viam.resource.registry import Registry
-from viam.resource.types import Subtype, SupportsGetGeometries
->>>>>>> dc32c5da
 
 if sys.version_info >= (3, 9):
     from collections.abc import Callable
