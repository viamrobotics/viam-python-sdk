--- conflicted
+++ resolved
@@ -3,12 +3,8 @@
 import functools
 import sys
 import threading
-<<<<<<< HEAD
 from asyncio import Event
 from typing import Any, SupportsBytes, Dict, SupportsFloat, List, Mapping, Type, TypeVar, Union
-=======
-from typing import Any, Dict, List, Mapping, SupportsFloat, Type, TypeVar
->>>>>>> af92f8fb
 
 from google.protobuf.json_format import MessageToDict, ParseDict
 from google.protobuf.message import Message
