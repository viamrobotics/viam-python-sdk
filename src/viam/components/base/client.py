from typing import Any, Dict, Mapping, Optional

from grpclib.client import Channel

<<<<<<< HEAD
from viam.proto.common import DoCommandRequest, DoCommandResponse
=======
from viam.proto.common import DoCommandRequest, DoCommandResponse, Vector3
>>>>>>> b3532d01
from viam.proto.component.base import (
    BaseServiceStub,
    IsMovingRequest,
    IsMovingResponse,
    MoveStraightRequest,
    SetPowerRequest,
    SetVelocityRequest,
    SpinRequest,
    StopRequest,
)
from viam.resource.rpc_client_base import ReconfigurableResourceRPCClientBase
from viam.utils import ValueTypes, dict_to_struct, struct_to_dict

from . import Base, Vector3


class BaseClient(Base, ReconfigurableResourceRPCClientBase):
    """
    gRPC client for the Base component.
    """

    def __init__(self, name: str, channel: Channel):
        self.channel = channel
        self.client = BaseServiceStub(channel)
        super().__init__(name)

    async def move_straight(
        self,
        distance: int,
        velocity: float,
        *,
        extra: Optional[Dict[str, Any]] = None,
        timeout: Optional[float] = None,
    ):
        if extra is None:
            extra = {}
        request = MoveStraightRequest(
            name=self.name,
            distance_mm=distance,
            mm_per_sec=velocity,
            extra=dict_to_struct(extra),
        )
        await self.client.MoveStraight(request, timeout=timeout)

    async def spin(
        self,
        angle: float,
        velocity: float,
        *,
        extra: Optional[Dict[str, Any]] = None,
        timeout: Optional[float] = None,
    ):
        if extra is None:
            extra = {}
        request = SpinRequest(
            name=self.name,
            angle_deg=angle,
            degs_per_sec=velocity,
            extra=dict_to_struct(extra),
        )
        await self.client.Spin(request, timeout=timeout)

    async def set_power(
        self,
        linear: Vector3,
        angular: Vector3,
        *,
        extra: Optional[Dict[str, Any]] = None,
        timeout: Optional[float] = None,
    ):
        if extra is None:
            extra = {}
        request = SetPowerRequest(
            name=self.name,
            linear=linear,
            angular=angular,
            extra=dict_to_struct(extra),
        )
        await self.client.SetPower(request, timeout=timeout)

    async def set_velocity(
        self,
        linear: Vector3,
        angular: Vector3,
        *,
        extra: Optional[Dict[str, Any]] = None,
        timeout: Optional[float] = None,
    ):
        if extra is None:
            extra = {}
        request = SetVelocityRequest(name=self.name, linear=linear, angular=angular, extra=dict_to_struct(extra))
        await self.client.SetVelocity(request, timeout=timeout)

    async def stop(
        self,
        *,
        extra: Optional[Dict[str, Any]] = None,
        timeout: Optional[float] = None,
    ):
        if extra is None:
            extra = {}
        request = StopRequest(name=self.name, extra=dict_to_struct(extra))
        await self.client.Stop(request, timeout=timeout)

    async def is_moving(self, *, extra: Optional[Dict[str, Any]] = None, timeout: Optional[float] = None) -> bool:
        if extra is None:
            extra = {}
        request = IsMovingRequest(name=self.name)
        response: IsMovingResponse = await self.client.IsMoving(request, timeout=timeout)
        return response.is_moving

    async def do_command(
        self,
        command: Mapping[str, ValueTypes],
        *,
        timeout: Optional[float] = None,
    ) -> Mapping[str, ValueTypes]:
        request = DoCommandRequest(name=self.name, command=dict_to_struct(command))
        response: DoCommandResponse = await self.client.DoCommand(request, timeout=timeout)
        return struct_to_dict(response.result)<|MERGE_RESOLUTION|>--- conflicted
+++ resolved
@@ -2,11 +2,7 @@
 
 from grpclib.client import Channel
 
-<<<<<<< HEAD
 from viam.proto.common import DoCommandRequest, DoCommandResponse
-=======
-from viam.proto.common import DoCommandRequest, DoCommandResponse, Vector3
->>>>>>> b3532d01
 from viam.proto.component.base import (
     BaseServiceStub,
     IsMovingRequest,
