from typing import Any, Dict, List, Mapping, Optional

from grpclib.client import Channel

<<<<<<< HEAD
from viam.proto.common import DoCommandResponse, DoCommandRequest
=======
from viam.proto.common import DoCommandRequest, DoCommandResponse, WorldState
>>>>>>> b3532d01
from viam.proto.component.gantry import (
    GantryServiceStub,
    GetLengthsRequest,
    GetLengthsResponse,
    GetPositionRequest,
    GetPositionResponse,
    IsMovingRequest,
    IsMovingResponse,
    MoveToPositionRequest,
    StopRequest,
)
from viam.resource.rpc_client_base import ReconfigurableResourceRPCClientBase
from viam.utils import ValueTypes, dict_to_struct, struct_to_dict

from .gantry import Gantry


class GantryClient(Gantry, ReconfigurableResourceRPCClientBase):
    """
    gRPC client for the Gantry component.
    """

    def __init__(self, name: str, channel: Channel):
        self.channel = channel
        self.client = GantryServiceStub(channel)
        super().__init__(name)

    async def get_position(self, *, extra: Optional[Dict[str, Any]] = None, timeout: Optional[float] = None) -> List[float]:
        if extra is None:
            extra = {}
        request = GetPositionRequest(name=self.name, extra=dict_to_struct(extra))
        response: GetPositionResponse = await self.client.GetPosition(request, timeout=timeout)
        return list(response.positions_mm)

    async def move_to_position(
        self,
        positions: List[float],
        *,
        extra: Optional[Dict[str, Any]] = None,
        timeout: Optional[float] = None,
    ):
        if extra is None:
            extra = {}
        request = MoveToPositionRequest(name=self.name, positions_mm=positions, extra=dict_to_struct(extra))
        await self.client.MoveToPosition(request, timeout=timeout)

    async def get_lengths(self, *, extra: Optional[Dict[str, Any]] = None, timeout: Optional[float] = None) -> List[float]:
        if extra is None:
            extra = {}
        request = GetLengthsRequest(name=self.name, extra=dict_to_struct(extra))
        response: GetLengthsResponse = await self.client.GetLengths(request, timeout=timeout)
        return list(response.lengths_mm)

    async def stop(self, *, extra: Optional[Dict[str, Any]] = None, timeout: Optional[float] = None):
        if extra is None:
            extra = {}
        request = StopRequest(name=self.name, extra=dict_to_struct(extra))
        await self.client.Stop(request, timeout=timeout)

    async def is_moving(self, *, extra: Optional[Dict[str, Any]] = None, timeout: Optional[float] = None) -> bool:
        if extra is None:
            extra = {}
        request = IsMovingRequest(name=self.name)
        response: IsMovingResponse = await self.client.IsMoving(request, timeout=timeout)
        return response.is_moving

    async def do_command(self, command: Mapping[str, ValueTypes], *, timeout: Optional[float] = None) -> Mapping[str, ValueTypes]:
        request = DoCommandRequest(name=self.name, command=dict_to_struct(command))
        response: DoCommandResponse = await self.client.DoCommand(request, timeout=timeout)
        return struct_to_dict(response.result)<|MERGE_RESOLUTION|>--- conflicted
+++ resolved
@@ -2,11 +2,7 @@
 
 from grpclib.client import Channel
 
-<<<<<<< HEAD
-from viam.proto.common import DoCommandResponse, DoCommandRequest
-=======
-from viam.proto.common import DoCommandRequest, DoCommandResponse, WorldState
->>>>>>> b3532d01
+from viam.proto.common import DoCommandRequest, DoCommandResponse
 from viam.proto.component.gantry import (
     GantryServiceStub,
     GetLengthsRequest,
