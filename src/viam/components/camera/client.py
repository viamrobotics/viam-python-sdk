--- conflicted
+++ resolved
@@ -31,21 +31,10 @@
 
     async def get_image(self, mime_type: str = CameraMimeType.PNG, *, timeout: Optional[float] = None) -> Union[Image.Image, RawImage]:
         request = GetImageRequest(name=self.name, mime_type=mime_type)
-<<<<<<< HEAD
-        response: GetImageResponse = await self.client.GetImage(request)
+        response: GetImageResponse = await self.client.GetImage(request, timeout=timeout)
         _, is_lazy = CameraMimeType.from_lazy(request.mime_type)
         if is_lazy or not (CameraMimeType.is_supported(response.mime_type)):
             image = RawImage(response.image, response.mime_type)
-=======
-        response: GetImageResponse = await self.client.GetImage(request, timeout=timeout)
-        try:
-            mimetype = CameraMimeType(response.mime_type)
-            if mimetype == CameraMimeType.RAW:
-                raise ValueError("Raw mime type should go return a RawImage")
-        except ValueError:
-            # If the mime type is raw or unknown, return a RawImage
-            image = RawImage(response.image, response.mime_type, response.width_px, response.height_px)
->>>>>>> 848dcaf7
             return image
         return Image.open(BytesIO(response.image), formats=LIBRARY_SUPPORTED_FORMATS)
 
