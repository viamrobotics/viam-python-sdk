--- conflicted
+++ resolved
@@ -2,12 +2,7 @@
 from datetime import timedelta
 from typing import Any, Dict, Final, List, Optional
 
-<<<<<<< HEAD
-from viam.proto.component.board import PowerMode
-=======
-from viam.proto.common import BoardStatus
 from viam.proto.component.board import PowerMode, StreamTicksResponse
->>>>>>> 69cddd26
 from viam.resource.types import RESOURCE_NAMESPACE_RDK, RESOURCE_TYPE_COMPONENT, Subtype
 from viam.streams import Stream
 
