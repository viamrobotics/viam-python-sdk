import abc
from datetime import timedelta
from typing import Any, Dict, Final, List, Optional

from viam.proto.component.board import PowerMode, StreamTicksResponse
from viam.resource.types import RESOURCE_NAMESPACE_RDK, RESOURCE_TYPE_COMPONENT, Subtype
from viam.streams import Stream

from ..component_base import ComponentBase

Tick = StreamTicksResponse
TickStream = Stream[Tick]


class Board(ComponentBase):
    """
    Board represents a physical general purpose compute board that contains various
    components such as analog readers, and digital interrupts.

    This acts as an abstract base class for any drivers representing specific
    board implementations. This cannot be used on its own. If the ``__init__()`` function is
    overridden, it must call the ``super().__init__()`` function.

    ::

        from viam.components.board import Board
    """

    SUBTYPE: Final = Subtype(  # pyright: ignore [reportIncompatibleVariableOverride]
        RESOURCE_NAMESPACE_RDK, RESOURCE_TYPE_COMPONENT, "board"
    )

    class AnalogReader:
        """
        AnalogReader represents an analog pin reader that resides on a Board.
        """

        name: str
        """The name of the analog reader"""

        def __init__(self, name: str):
            self.name = name

        @abc.abstractmethod
        async def read(self, *, extra: Optional[Dict[str, Any]] = None, timeout: Optional[float] = None, **kwargs) -> int:
            """
            Read the current value.

            ::

                my_board = Board.from_robot(robot=robot, name="my_board")

                # Get the GPIOPin with pin number 15.
                pin = await my_board.gpio_pin_by_name(name="15")

                # Get if it is true or false that the pin is set to high.
                duty_cycle = await pin.get_pwm()

                # Get the AnalogReader "my_example_analog_reader".
                reader = await my_board.analog_reader_by_name(
                    name="my_example_analog_reader")

                # Get the value of the digital signal "my_example_analog_reader" has most
                # recently measured.
                reading = reader.read()

            Returns:
                int: The current value.
            """
            ...

    class DigitalInterrupt:
        """
        DigitalInterrupt represents a configured interrupt on the Board that
        when interrupted, calls the added callbacks. Post processors can
        be added to modify what Value it ultimately returns.
        """

        name: str
        """The name of the digital interrupt"""

        def __init__(self, name: str):
            self.name = name

        @abc.abstractmethod
        async def value(self, *, extra: Optional[Dict[str, Any]] = None, timeout: Optional[float] = None, **kwargs) -> int:
            """
            Get the current value of the interrupt,
            which is based on the type of interrupt.

            ::

                my_board = Board.from_robot(robot=robot, name="my_board")

                # Get the DigitalInterrupt "my_example_digital_interrupt".
                interrupt = await my_board.digital_interrupt_by_name(
                    name="my_example_digital_interrupt")

                # Get the amount of times this DigitalInterrupt has been interrupted with a
                # tick.
                count = await interrupt.value()

            Returns:
                int: The current value.
            """
            ...

    class GPIOPin:
        """
        Abstract representation of an individual GPIO pin on a board
        """

        name: str
        """The name of the GPIO pin"""

        def __init__(self, name: str):
            self.name = name

        @abc.abstractmethod
        async def set(self, high: bool, *, extra: Optional[Dict[str, Any]] = None, timeout: Optional[float] = None, **kwargs):
            """
            Set the pin to either low or high.

            ::

                my_board = Board.from_robot(robot=robot, name="my_board")

                # Get the GPIOPin with pin number 15.
                pin = await my_board.gpio_pin_by_name(name="15")

                # Set the pin to high.
                await pin.set(high="true")

            Args:
                high (bool): When true, sets the pin to high. When false, sets the pin to low.
            """
            ...

        @abc.abstractmethod
        async def get(self, *, extra: Optional[Dict[str, Any]] = None, timeout: Optional[float] = None, **kwargs) -> bool:
            """
            Get the high/low state of the pin.

            ::

                my_board = Board.from_robot(robot=robot, name="my_board")

                # Get the GPIOPin with pin number 15.
                pin = await my_board.gpio_pin_by_name(name="15")

                # Get if it is true or false that the state of the pin is high.
                high = await pin.get()

            Returns:
                bool: Indicates if the state of the pin is high.
            """
            ...

        @abc.abstractmethod
        async def get_pwm(self, *, extra: Optional[Dict[str, Any]] = None, timeout: Optional[float] = None, **kwargs) -> float:
            """
            Get the pin's given duty cycle.

            ::

                my_board = Board.from_robot(robot=robot, name="my_board")

                # Get the GPIOPin with pin number 15.
                pin = await my_board.gpio_pin_by_name(name="15")

                # Get if it is true or false that the state of the pin is high.
                duty_cycle = await pin.get_pwm()

            Returns:
                float: The duty cycle.
            """
            ...

        @abc.abstractmethod
        async def set_pwm(self, duty_cycle: float, *, extra: Optional[Dict[str, Any]] = None, timeout: Optional[float] = None, **kwargs):
            """
            Set the pin to the given ``duty_cycle``.

            ::

                my_board = Board.from_robot(robot=robot, name="my_board")

                # Get the GPIOPin with pin number 15.
                pin = await my_board.gpio_pin_by_name(name="15")

                # Set the duty cycle to .6, meaning that this pin will be in the high state for
                # 60% of the duration of the PWM interval period.
                await pin.set_pwm(cycle=.6)

            Args:
                duty_cycle (float): The duty cycle.
            """
            ...

        @abc.abstractmethod
        async def get_pwm_frequency(self, *, extra: Optional[Dict[str, Any]] = None, timeout: Optional[float] = None, **kwargs) -> int:
            """
            Get the PWM frequency of the pin.

            ::

                my_board = Board.from_robot(robot=robot, name="my_board")

                # Get the GPIOPin with pin number 15.
                pin = await my_board.gpio_pin_by_name(name="15")

                # Get the PWM frequency of this pin.
                freq = await pin.get_pwm_frequency()

            Returns:
                int: The PWM frequency.
            """
            ...

        @abc.abstractmethod
        async def set_pwm_frequency(
            self,
            frequency: int,
            *,
            extra: Optional[Dict[str, Any]] = None,
            timeout: Optional[float] = None,
            **kwargs,
        ):
            """
            Set the pin to the given PWM ``frequency`` (in Hz).
            When ``frequency`` is 0, it will use the board's default PWM frequency.

            ::

                my_board = Board.from_robot(robot=robot, name="my_board")

                # Get the GPIOPin with pin number 15.
                pin = await my_board.gpio_pin_by_name(name="15")

                # Set the PWM frequency of this pin to 1600 Hz.
                high = await pin.set_pwm_frequency(frequency=1600)

            Args:
                frequency (int): The frequency, in Hz.
            """
            ...

    @abc.abstractmethod
    async def analog_reader_by_name(self, name: str) -> AnalogReader:
        """
        Get an AnalogReader by ``name``.

        ::

            my_board = Board.from_robot(robot=robot, name="my_board")

            # Get the AnalogReader "my_example_analog_reader".
            reader = await my_board.analog_reader_by_name(name="my_example_analog_reader")

        Args:
            name (str): Name of the analog reader to be retrieved.

        Returns:
            AnalogReader: The analog reader.
        """
        ...

    @abc.abstractmethod
    async def digital_interrupt_by_name(self, name: str) -> DigitalInterrupt:
        """
        Get a DigitalInterrupt by ``name``.

        ::

            my_board = Board.from_robot(robot=robot, name="my_board")

            # Get the DigitalInterrupt "my_example_digital_interrupt".
            interrupt = await my_board.digital_interrupt_by_name(
                name="my_example_digital_interrupt")

        Args:
            name (str): Name of the digital interrupt.

        Returns:
            DigitalInterrupt: The digital interrupt.
        """
        ...

    @abc.abstractmethod
    async def gpio_pin_by_name(self, name: str) -> GPIOPin:
        """
        Get a GPIO Pin by ``name``.

        ::

            my_board = Board.from_robot(robot=robot, name="my_board")

            # Get the GPIOPin with pin number 15.
            pin = await my_board.gpio_pin_by_name(name="15")

        Args:
            name (str): Name of the GPIO pin.

        Returns:
            GPIOPin: The pin.
        """
        ...

    @abc.abstractmethod
    async def analog_reader_names(self) -> List[str]:
        """
        Get the names of all known analog readers.

        ::

            my_board = Board.from_robot(robot=robot, name="my_board")

            # Get the name of every AnalogReader configured on the board.
            names = await my_board.analog_reader_names()

        Returns:
            List[str]: The list of names of all known analog readers.
        """
        ...

    @abc.abstractmethod
    async def digital_interrupt_names(self) -> List[str]:
        """
        Get the names of all known digital interrupts.

        ::

            my_board = Board.from_robot(robot=robot, name="my_board")

            # Get the name of every DigitalInterrupt configured on the board.
            names = await my_board.digital_interrupt_names()

        Returns:
            List[str]: The names of the digital interrupts.
        """
        ...

    @abc.abstractmethod
<<<<<<< HEAD
=======
    async def status(self, *, extra: Optional[Dict[str, Any]] = None, timeout: Optional[float] = None, **kwargs) -> BoardStatus:
        """
        Return the current status of the board.

        ::

            my_board = Board.from_robot(robot=robot, name="my_board")

            # Get the current status of the board.
            status = await my_board.status()

        Returns:
            viam.proto.common.BoardStatus: The status.
        """
        ...

    @abc.abstractmethod
>>>>>>> d75ecfc3
    async def set_power_mode(
        self, mode: PowerMode.ValueType, duration: Optional[timedelta] = None, *, timeout: Optional[float] = None, **kwargs
    ):
        """
        Set the board to the indicated power mode.

        ::

            my_board = Board.from_robot(robot=robot, name="my_board")

            # Set the power mode of the board to OFFLINE_DEEP.
            status = await my_board.set_power_mode(mode=PowerMode.POWER_MODE_OFFLINE_DEEP)

        Args:
            mode (PowerMode): The desired power mode.
        """
        ...

    @abc.abstractmethod
    async def write_analog(self, pin: str, value: int, *, timeout: Optional[float] = None, **kwargs):
        """
        Write an analog value to a pin on the board.

        ::

            my_board = Board.from_robot(robot=robot, name="my_board")

            # Set pin 11 to value 48.
            await my_board.write_analog(pin="11", value=48)

        Args:
            pin (str): The name of the pin.
            value (int): The value to write.
        """
        ...

    @abc.abstractmethod
    async def stream_ticks(
        self, interrupts: List[DigitalInterrupt], *, timeout: Optional[float] = None, **kwargs
    ) -> TickStream:
        """
        Stream digital interrupt ticks.

        ::


            my_board = Board.from_robot(robot=robot, name="my_board")
            di8 = await my_board.digital_interrupt_by_name(name="8"))
            di11 = await my_board.digital_interrupt_by_name(name="11"))

            Stream ticks from pins 8 and 11.
            ticks = my_board.stream_ticks([di8, di11])

        Args:
            interrupts (List[DigitalInterrupt]) : list of digital interrupts to recieve ticks from.

        Returns:
            TickStream: stream of ticks.
        """
        ...<|MERGE_RESOLUTION|>--- conflicted
+++ resolved
@@ -341,26 +341,6 @@
         ...
 
     @abc.abstractmethod
-<<<<<<< HEAD
-=======
-    async def status(self, *, extra: Optional[Dict[str, Any]] = None, timeout: Optional[float] = None, **kwargs) -> BoardStatus:
-        """
-        Return the current status of the board.
-
-        ::
-
-            my_board = Board.from_robot(robot=robot, name="my_board")
-
-            # Get the current status of the board.
-            status = await my_board.status()
-
-        Returns:
-            viam.proto.common.BoardStatus: The status.
-        """
-        ...
-
-    @abc.abstractmethod
->>>>>>> d75ecfc3
     async def set_power_mode(
         self, mode: PowerMode.ValueType, duration: Optional[timedelta] = None, *, timeout: Optional[float] = None, **kwargs
     ):
