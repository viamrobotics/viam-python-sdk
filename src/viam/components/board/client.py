--- conflicted
+++ resolved
@@ -4,12 +4,8 @@
 from google.protobuf.duration_pb2 import Duration
 from grpclib.client import Channel, Stream as ClientStream
 
-<<<<<<< HEAD
+from viam.logging import getLogger
 from viam.proto.common import DoCommandRequest, DoCommandResponse, Geometry
-=======
-from viam.logging import getLogger
-from viam.proto.common import BoardStatus, DoCommandRequest, DoCommandResponse, Geometry
->>>>>>> 69cddd26
 from viam.proto.component.board import (
     BoardServiceStub,
     GetDigitalInterruptValueRequest,
@@ -27,13 +23,8 @@
     SetPowerModeRequest,
     SetPWMFrequencyRequest,
     SetPWMRequest,
-<<<<<<< HEAD
-=======
-    StatusRequest,
-    StatusResponse,
     StreamTicksRequest,
     StreamTicksResponse,
->>>>>>> 69cddd26
     WriteAnalogRequest,
 )
 from viam.streams import StreamWithIterator
