<<<<<<< HEAD
from viam.proto.service.vision import Classification, Detection

from .client import VisionServiceClient, VisModelConfig, VisModelType
=======
from .client import Classification, Detection, VisionServiceClient
>>>>>>> f8ed4c81

__all__ = [
    "Classification",
    "Detection",
    "VisionServiceClient",
]<|MERGE_RESOLUTION|>--- conflicted
+++ resolved
@@ -1,10 +1,4 @@
-<<<<<<< HEAD
-from viam.proto.service.vision import Classification, Detection
-
-from .client import VisionServiceClient, VisModelConfig, VisModelType
-=======
 from .client import Classification, Detection, VisionServiceClient
->>>>>>> f8ed4c81
 
 __all__ = [
     "Classification",
