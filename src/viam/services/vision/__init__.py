--- conflicted
+++ resolved
@@ -1,12 +1,4 @@
-<<<<<<< HEAD
-from .client import (
-    Classification,
-    Detection,
-    VisionServiceClient,
-)
-=======
-from .client import Classification, Detection, VisionServiceClient, VisModelConfig, VisModelType
->>>>>>> 2112c5ef
+from .client import Classification, Detection, VisionServiceClient
 
 __all__ = [
     "Classification",
