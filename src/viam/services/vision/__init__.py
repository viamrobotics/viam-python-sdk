<<<<<<< HEAD
from .client import Classification, Detection, VisionClient, VisModelConfig, VisModelType
=======
from .client import Classification, Detection, VisionServiceClient
>>>>>>> 357f7126

__all__ = [
    "Classification",
    "Detection",
<<<<<<< HEAD
    "VisionClient",
    "VisModelConfig",
    "VisModelType",
=======
    "VisionServiceClient",
>>>>>>> 357f7126
]<|MERGE_RESOLUTION|>--- conflicted
+++ resolved
@@ -1,17 +1,7 @@
-<<<<<<< HEAD
-from .client import Classification, Detection, VisionClient, VisModelConfig, VisModelType
-=======
-from .client import Classification, Detection, VisionServiceClient
->>>>>>> 357f7126
+from .client import Classification, Detection, VisionClient
 
 __all__ = [
     "Classification",
     "Detection",
-<<<<<<< HEAD
     "VisionClient",
-    "VisModelConfig",
-    "VisModelType",
-=======
-    "VisionServiceClient",
->>>>>>> 357f7126
 ]