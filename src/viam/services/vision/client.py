from io import BytesIO
from typing import Any, Final, List, Mapping, Optional, Union

from grpclib.client import Channel

from viam.media.viam_rgba_plugin import Image
from viam.media.video import CameraMimeType, RawImage
from viam.proto.common import DoCommandRequest, DoCommandResponse, PointCloudObject
from viam.proto.service.vision import (
<<<<<<< HEAD
    AddClassifierRequest,
    AddDetectorRequest,
    AddSegmenterRequest,
=======
    Classification,
    Detection,
>>>>>>> f8ed4c81
    GetClassificationsFromCameraRequest,
    GetClassificationsFromCameraResponse,
    GetClassificationsRequest,
    GetClassificationsResponse,
    GetDetectionsFromCameraRequest,
    GetDetectionsFromCameraResponse,
    GetDetectionsRequest,
    GetDetectionsResponse,
    GetObjectPointCloudsRequest,
    GetObjectPointCloudsResponse,
    VisionServiceStub,
)
from viam.resource.rpc_client_base import ReconfigurableResourceRPCClientBase
from viam.resource.types import RESOURCE_NAMESPACE_RDK, RESOURCE_TYPE_SERVICE, Subtype
from viam.services.service_client_base import ServiceClientBase
from viam.utils import ValueTypes, dict_to_struct, struct_to_dict

from . import Classification, Detection


class VisionServiceClient(ServiceClientBase, ReconfigurableResourceRPCClientBase):
    """
    Connect to the Vision service, which allows you to access various computer vision algorithms
    (like detection, segmentation, tracking, etc) that usually only require a camera or image input.
    """

    SUBTYPE: Final = Subtype(RESOURCE_NAMESPACE_RDK, RESOURCE_TYPE_SERVICE, "vision")

    def __init__(self, name: str, channel: Channel):
        super().__init__(name, channel)
        self.client = VisionServiceStub(channel)

    async def get_detections_from_camera(
        self, camera_name: str, *, extra: Optional[Mapping[str, Any]] = None, timeout: Optional[float] = None
    ) -> List[Detection]:
        """Get a list of detections in the next image given a camera and a detector

        Args:
            camera_name (str): The name of the camera to use for detection

        Returns:
            List[viam.proto.service.vision.Detection]: A list of 2D bounding boxes, their labels, and the
            confidence score of the labels, around the found objects in the next 2D image
            from the given camera, with the given detector applied to it.
        """
        if extra is None:
            extra = {}
        request = GetDetectionsFromCameraRequest(name=self.name, camera_name=camera_name, extra=dict_to_struct(extra))
        response: GetDetectionsFromCameraResponse = await self.client.GetDetectionsFromCamera(request, timeout=timeout)
        return list(response.detections)

    async def get_detections(
        self,
        image: Union[Image.Image, RawImage],
        *,
        extra: Optional[Mapping[str, Any]] = None,
        timeout: Optional[float] = None,
    ) -> List[Detection]:
        """Get a list of detections in the given image using the specified detector

        Args:
            image (Image): The image to get detections from

        Returns:
            List[viam.proto.service.vision.Detection]: A list of 2D bounding boxes, their labels, and the
            confidence score of the labels, around the found objects in the next 2D image
            from the given camera, with the given detector applied to it.
        """
        if extra is None:
            extra = {}
        mime_type = CameraMimeType.JPEG
        if isinstance(image, RawImage):
            image = Image.open(BytesIO(image.data), formats=[mime_type.name])

        request = GetDetectionsRequest(
            name=self.name,
            image=mime_type.encode_image(image),
            width=image.width,
            height=image.height,
            mime_type=mime_type,
            extra=dict_to_struct(extra),
        )
        response: GetDetectionsResponse = await self.client.GetDetections(request, timeout=timeout)
        return list(response.detections)

    async def get_classifications_from_camera(
        self,
        camera_name: str,
        count: int,
        *,
        extra: Optional[Mapping[str, Any]] = None,
        timeout: Optional[float] = None,
    ) -> List[Classification]:
        """Get a list of classifications in the next image given a camera and a classifier

        Args:
            camera_name (str): The name of the camera to use for detection
            count (int): The number of classifications desired

        returns:
            List[viam.proto.service.vision.Classification]: The list of Classifications
        """
        if extra is None:
            extra = {}
        request = GetClassificationsFromCameraRequest(name=self.name, camera_name=camera_name, n=count, extra=dict_to_struct(extra))
        response: GetClassificationsFromCameraResponse = await self.client.GetClassificationsFromCamera(request, timeout=timeout)
        return list(response.classifications)

    async def get_classifications(
        self,
        image: Union[Image.Image, RawImage],
        count: int,
        *,
        extra: Optional[Mapping[str, Any]] = None,
        timeout: Optional[float] = None,
    ) -> List[Classification]:
        """Get a list of detections in the given image using the specified detector

        Args:
            image (Image): The image to get detections from

        Returns:
            List[viam.proto.service.vision.Classification]: The list of Classifications
        """
        if extra is None:
            extra = {}
        mime_type = CameraMimeType.JPEG
        if isinstance(image, RawImage):
            image = Image.open(BytesIO(image.data), formats=[mime_type.name])

        request = GetClassificationsRequest(
            name=self.name,
            image=mime_type.encode_image(image),
            width=image.width,
            height=image.height,
            mime_type=mime_type,
            n=count,
            extra=dict_to_struct(extra),
        )
        response: GetClassificationsResponse = await self.client.GetClassifications(request, timeout=timeout)
        return list(response.classifications)

    async def get_object_point_clouds(
        self, camera_name: str, *, extra: Optional[Mapping[str, Any]] = None, timeout: Optional[float] = None
    ) -> List[PointCloudObject]:
        """
        Returns a list of the 3D point cloud objects and associated metadata in the latest
        picture obtained from the specified 3D camera (using the specified segmenter).

        To deserialize the returned information into a numpy array, use the Open3D library.
        ::

            import numpy as np
            import open3d as o3d

            object_point_clouds = await vision.get_object_point_clouds(camera_name, segmenter_name)

            # write the first object point cloud into a temporary file
            with open("/tmp/pointcloud_data.pcd", "wb") as f:
                f.write(object_point_clouds[0].point_cloud)
            pcd = o3d.io.read_point_cloud("/tmp/pointcloud_data.pcd")
            points = np.asarray(pcd.points)

        Args:
            camera_name (str): The name of the camera

        Returns:
            List[viam.proto.common.PointCloudObject]: The pointcloud objects with metadata
        """
        if extra is None:
            extra = {}
        request = GetObjectPointCloudsRequest(
            name=self.name,
            camera_name=camera_name,
            mime_type=CameraMimeType.PCD,
            extra=dict_to_struct(extra),
        )
        response: GetObjectPointCloudsResponse = await self.client.GetObjectPointClouds(request, timeout=timeout)
        return list(response.objects)

    async def do_command(self, command: Mapping[str, ValueTypes], *, timeout: Optional[float] = None) -> Mapping[str, ValueTypes]:
        """Send/receive arbitrary commands

        Args:
            command (Dict[str, ValueTypes]): The command to execute

        Returns:
            Dict[str, ValueTypes]: Result of the executed command
        """
        request = DoCommandRequest(name=self.name, command=dict_to_struct(command))
        response: DoCommandResponse = await self.client.DoCommand(request, timeout=timeout)
        return struct_to_dict(response.result)<|MERGE_RESOLUTION|>--- conflicted
+++ resolved
@@ -7,14 +7,8 @@
 from viam.media.video import CameraMimeType, RawImage
 from viam.proto.common import DoCommandRequest, DoCommandResponse, PointCloudObject
 from viam.proto.service.vision import (
-<<<<<<< HEAD
-    AddClassifierRequest,
-    AddDetectorRequest,
-    AddSegmenterRequest,
-=======
     Classification,
     Detection,
->>>>>>> f8ed4c81
     GetClassificationsFromCameraRequest,
     GetClassificationsFromCameraResponse,
     GetClassificationsRequest,
