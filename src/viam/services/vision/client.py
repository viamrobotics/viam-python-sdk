from io import BytesIO
from typing import Any, Final, List, Mapping, Optional, Union

from grpclib.client import Channel

from viam.media.viam_rgba_plugin import Image
from viam.media.video import CameraMimeType, RawImage
from viam.proto.common import DoCommandRequest, DoCommandResponse, PointCloudObject
from viam.proto.service.vision import (
    Classification,
    Detection,
    GetClassificationsFromCameraRequest,
    GetClassificationsFromCameraResponse,
    GetClassificationsRequest,
    GetClassificationsResponse,
    GetDetectionsFromCameraRequest,
    GetDetectionsFromCameraResponse,
    GetDetectionsRequest,
    GetDetectionsResponse,
    GetObjectPointCloudsRequest,
    GetObjectPointCloudsResponse,
    VisionServiceStub,
)
from viam.resource.rpc_client_base import ReconfigurableResourceRPCClientBase
from viam.resource.types import RESOURCE_NAMESPACE_RDK, RESOURCE_TYPE_SERVICE, Subtype
from viam.services.service_client_base import ServiceClientBase
from viam.utils import ValueTypes, dict_to_struct, struct_to_dict


<<<<<<< HEAD
class VisModelType(str, Enum):
    DETECTOR_TF_LITE = "tflite_detector"
    DETECTOR_TENSORFLOW = "tf_detector"
    DETECTOR_COLOR = "color_detector"
    CLASSIFIER_TFLITE = "tflite_classifier"
    CLASSIFIER_TENSORFLOW = "tf_classifier"
    DETECTOR_SEGMENTER = "detector_segmenter"
    RADIUS_CLUSTERING_SEGMENTER = "radius_clustering_segmenter"


@dataclass
class VisModelConfig:
    name: str
    type: VisModelType
    parameters: Mapping[str, Any]


class VisionClient(ServiceClientBase, ReconfigurableResourceRPCClientBase):
=======
class VisionServiceClient(ServiceClientBase, ReconfigurableResourceRPCClientBase):
>>>>>>> 357f7126
    """
    Connect to the Vision service, which allows you to access various computer vision algorithms
    (like detection, segmentation, tracking, etc) that usually only require a camera or image input.
    """

    SUBTYPE: Final = Subtype(RESOURCE_NAMESPACE_RDK, RESOURCE_TYPE_SERVICE, "vision")

    def __init__(self, name: str, channel: Channel):
        super().__init__(name, channel)
        self.client = VisionServiceStub(channel)

    async def get_detections_from_camera(
        self, camera_name: str, *, extra: Optional[Mapping[str, Any]] = None, timeout: Optional[float] = None
    ) -> List[Detection]:
        """Get a list of detections in the next image given a camera and a detector

        Args:
            camera_name (str): The name of the camera to use for detection

        Returns:
            List[viam.proto.service.vision.Detection]: A list of 2D bounding boxes, their labels, and the
            confidence score of the labels, around the found objects in the next 2D image
            from the given camera, with the given detector applied to it.
        """
        if extra is None:
            extra = {}
        request = GetDetectionsFromCameraRequest(name=self.name, camera_name=camera_name, extra=dict_to_struct(extra))
        response: GetDetectionsFromCameraResponse = await self.client.GetDetectionsFromCamera(request, timeout=timeout)
        return list(response.detections)

    async def get_detections(
        self,
        image: Union[Image.Image, RawImage],
        *,
        extra: Optional[Mapping[str, Any]] = None,
        timeout: Optional[float] = None,
    ) -> List[Detection]:
        """Get a list of detections in the given image using the specified detector

        Args:
            image (Image): The image to get detections from

        Returns:
            List[viam.proto.service.vision.Detection]: A list of 2D bounding boxes, their labels, and the
            confidence score of the labels, around the found objects in the next 2D image
            from the given camera, with the given detector applied to it.
        """
        if extra is None:
            extra = {}
        mime_type = CameraMimeType.JPEG
        if isinstance(image, RawImage):
            image = Image.open(BytesIO(image.data), formats=[mime_type.name])

        request = GetDetectionsRequest(
            name=self.name,
            image=mime_type.encode_image(image),
            width=image.width,
            height=image.height,
            mime_type=mime_type,
            extra=dict_to_struct(extra),
        )
        response: GetDetectionsResponse = await self.client.GetDetections(request, timeout=timeout)
        return list(response.detections)

    async def get_classifications_from_camera(
        self,
        camera_name: str,
        count: int,
        *,
        extra: Optional[Mapping[str, Any]] = None,
        timeout: Optional[float] = None,
    ) -> List[Classification]:
        """Get a list of classifications in the next image given a camera and a classifier

        Args:
            camera_name (str): The name of the camera to use for detection
            count (int): The number of classifications desired

        returns:
            List[viam.proto.service.vision.Classification]: The list of Classifications
        """
        if extra is None:
            extra = {}
        request = GetClassificationsFromCameraRequest(name=self.name, camera_name=camera_name, n=count, extra=dict_to_struct(extra))
        response: GetClassificationsFromCameraResponse = await self.client.GetClassificationsFromCamera(request, timeout=timeout)
        return list(response.classifications)

    async def get_classifications(
        self,
        image: Union[Image.Image, RawImage],
        count: int,
        *,
        extra: Optional[Mapping[str, Any]] = None,
        timeout: Optional[float] = None,
    ) -> List[Classification]:
        """Get a list of detections in the given image using the specified detector

        Args:
            image (Image): The image to get detections from

        Returns:
            List[viam.proto.service.vision.Classification]: The list of Classifications
        """
        if extra is None:
            extra = {}
        mime_type = CameraMimeType.JPEG
        if isinstance(image, RawImage):
            image = Image.open(BytesIO(image.data), formats=[mime_type.name])

        request = GetClassificationsRequest(
            name=self.name,
            image=mime_type.encode_image(image),
            width=image.width,
            height=image.height,
            mime_type=mime_type,
            n=count,
            extra=dict_to_struct(extra),
        )
        response: GetClassificationsResponse = await self.client.GetClassifications(request, timeout=timeout)
        return list(response.classifications)

    async def get_object_point_clouds(
        self, camera_name: str, *, extra: Optional[Mapping[str, Any]] = None, timeout: Optional[float] = None
    ) -> List[PointCloudObject]:
        """
        Returns a list of the 3D point cloud objects and associated metadata in the latest
        picture obtained from the specified 3D camera (using the specified segmenter).

        To deserialize the returned information into a numpy array, use the Open3D library.
        ::

            import numpy as np
            import open3d as o3d

            object_point_clouds = await vision.get_object_point_clouds(camera_name, segmenter_name)

            # write the first object point cloud into a temporary file
            with open("/tmp/pointcloud_data.pcd", "wb") as f:
                f.write(object_point_clouds[0].point_cloud)
            pcd = o3d.io.read_point_cloud("/tmp/pointcloud_data.pcd")
            points = np.asarray(pcd.points)

        Args:
            camera_name (str): The name of the camera

        Returns:
            List[viam.proto.common.PointCloudObject]: The pointcloud objects with metadata
        """
        if extra is None:
            extra = {}
        request = GetObjectPointCloudsRequest(
            name=self.name,
            camera_name=camera_name,
            mime_type=CameraMimeType.PCD,
            extra=dict_to_struct(extra),
        )
        response: GetObjectPointCloudsResponse = await self.client.GetObjectPointClouds(request, timeout=timeout)
        return list(response.objects)

    async def do_command(self, command: Mapping[str, ValueTypes], *, timeout: Optional[float] = None) -> Mapping[str, ValueTypes]:
        """Send/receive arbitrary commands

        Args:
            command (Dict[str, ValueTypes]): The command to execute

        Returns:
            Dict[str, ValueTypes]: Result of the executed command
        """
        request = DoCommandRequest(name=self.name, command=dict_to_struct(command))
        response: DoCommandResponse = await self.client.DoCommand(request, timeout=timeout)
        return struct_to_dict(response.result)<|MERGE_RESOLUTION|>--- conflicted
+++ resolved
@@ -27,28 +27,7 @@
 from viam.utils import ValueTypes, dict_to_struct, struct_to_dict
 
 
-<<<<<<< HEAD
-class VisModelType(str, Enum):
-    DETECTOR_TF_LITE = "tflite_detector"
-    DETECTOR_TENSORFLOW = "tf_detector"
-    DETECTOR_COLOR = "color_detector"
-    CLASSIFIER_TFLITE = "tflite_classifier"
-    CLASSIFIER_TENSORFLOW = "tf_classifier"
-    DETECTOR_SEGMENTER = "detector_segmenter"
-    RADIUS_CLUSTERING_SEGMENTER = "radius_clustering_segmenter"
-
-
-@dataclass
-class VisModelConfig:
-    name: str
-    type: VisModelType
-    parameters: Mapping[str, Any]
-
-
 class VisionClient(ServiceClientBase, ReconfigurableResourceRPCClientBase):
-=======
-class VisionServiceClient(ServiceClientBase, ReconfigurableResourceRPCClientBase):
->>>>>>> 357f7126
     """
     Connect to the Vision service, which allows you to access various computer vision algorithms
     (like detection, segmentation, tracking, etc) that usually only require a camera or image input.
