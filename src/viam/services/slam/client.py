from datetime import datetime
from typing import List, Mapping, Optional, Tuple

from grpclib.client import Channel

from viam.proto.common import DoCommandRequest, DoCommandResponse
from viam.proto.service.slam import (
    GetInternalStateRequest,
    GetInternalStateResponse,
    GetPointCloudMapRequest,
    GetPointCloudMapResponse,
    GetPositionRequest,
    GetPositionResponse,
    GetPropertiesRequest,
    GetPropertiesResponse,
    SLAMServiceStub,
)
from viam.resource.rpc_client_base import ReconfigurableResourceRPCClientBase
from viam.utils import ValueTypes, dict_to_struct, struct_to_dict

from . import MappingMode, Pose
from .slam import SLAM


class SLAMClient(SLAM, ReconfigurableResourceRPCClientBase):
    """
    Connect to the SLAMService, which allows the robot to create a map of its surroundings and find its location in that map.
    """

    client: SLAMServiceStub

    def __init__(self, name: str, channel: Channel):
        self.channel = channel
        self.client = SLAMServiceStub(channel)
        super().__init__(name)

    async def get_position(self, *, timeout: Optional[float] = None) -> Pose:
        request = GetPositionRequest(name=self.name)
        response: GetPositionResponse = await self.client.GetPosition(request, timeout=timeout)
        return response.pose

    async def get_point_cloud_map(self, *, timeout: Optional[float] = None) -> List[bytes]:
        request = GetPointCloudMapRequest(name=self.name)
        response: List[GetPointCloudMapResponse] = await self.client.GetPointCloudMap(request, timeout=timeout)
        return [r.point_cloud_pcd_chunk for r in response]

    async def get_internal_state(self, *, timeout: Optional[float] = None) -> List[bytes]:
        request = GetInternalStateRequest(name=self.name)
        response: List[GetInternalStateResponse] = await self.client.GetInternalState(request, timeout=timeout)
        return [r.internal_state_chunk for r in response]

<<<<<<< HEAD
    async def do_command(self, command: Mapping[str, ValueTypes], *, timeout: Optional[float] = None) -> Mapping[str, ValueTypes]:
=======
    async def get_latest_map_info(self, *, timeout: Optional[float] = None) -> datetime:
        request = GetLatestMapInfoRequest(name=self.name)
        response: GetLatestMapInfoResponse = await self.client.GetLatestMapInfo(request, timeout=timeout)
        return response.last_map_update.ToDatetime()

    async def get_properties(self, *, timeout: Optional[float] = None) -> Tuple[bool, MappingMode.ValueType]:
        request = GetPropertiesRequest(name=self.name)
        response: GetPropertiesResponse = await self.client.GetProperties(request, timeout=timeout)
        return (response.cloud_slam, response.mapping_mode)

    async def do_command(self, command: Mapping[str, ValueTypes], *, timeout: Optional[float] = None, **__) -> Mapping[str, ValueTypes]:
>>>>>>> 4bfc2dc6
        request = DoCommandRequest(name=self.name, command=dict_to_struct(command))
        response: DoCommandResponse = await self.client.DoCommand(request, timeout=timeout)
        return struct_to_dict(response.result)<|MERGE_RESOLUTION|>--- conflicted
+++ resolved
@@ -49,21 +49,12 @@
         response: List[GetInternalStateResponse] = await self.client.GetInternalState(request, timeout=timeout)
         return [r.internal_state_chunk for r in response]
 
-<<<<<<< HEAD
-    async def do_command(self, command: Mapping[str, ValueTypes], *, timeout: Optional[float] = None) -> Mapping[str, ValueTypes]:
-=======
-    async def get_latest_map_info(self, *, timeout: Optional[float] = None) -> datetime:
-        request = GetLatestMapInfoRequest(name=self.name)
-        response: GetLatestMapInfoResponse = await self.client.GetLatestMapInfo(request, timeout=timeout)
-        return response.last_map_update.ToDatetime()
-
     async def get_properties(self, *, timeout: Optional[float] = None) -> Tuple[bool, MappingMode.ValueType]:
         request = GetPropertiesRequest(name=self.name)
         response: GetPropertiesResponse = await self.client.GetProperties(request, timeout=timeout)
         return (response.cloud_slam, response.mapping_mode)
 
-    async def do_command(self, command: Mapping[str, ValueTypes], *, timeout: Optional[float] = None, **__) -> Mapping[str, ValueTypes]:
->>>>>>> 4bfc2dc6
+    async def do_command(self, command: Mapping[str, ValueTypes], *, timeout: Optional[float] = None) -> Mapping[str, ValueTypes]:
         request = DoCommandRequest(name=self.name, command=dict_to_struct(command))
         response: DoCommandResponse = await self.client.DoCommand(request, timeout=timeout)
         return struct_to_dict(response.result)