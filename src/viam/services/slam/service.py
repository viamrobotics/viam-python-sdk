from grpclib.server import Stream

from viam.proto.common import DoCommandRequest, DoCommandResponse
from viam.proto.service.slam import (
    GetInternalStateRequest,
    GetInternalStateResponse,
    GetPointCloudMapRequest,
    GetPointCloudMapResponse,
    GetPositionRequest,
    GetPositionResponse,
    GetPropertiesRequest,
    GetPropertiesResponse,
    SLAMServiceBase,
)
from viam.resource.rpc_service_base import ResourceRPCServiceBase
from viam.utils import dict_to_struct, struct_to_dict

from .slam import SLAM


class SLAMRPCService(SLAMServiceBase, ResourceRPCServiceBase):
    """
    gRPC Service for a SLAM service
    """

    RESOURCE_TYPE = SLAM

    async def GetInternalState(self, stream: Stream[GetInternalStateRequest, GetInternalStateResponse]) -> None:
        request = await stream.recv_message()
        assert request is not None
        name = request.name
        slam = self.get_resource(name)
        timeout = stream.deadline.time_remaining() if stream.deadline else None
        chunks = await slam.get_internal_state(timeout=timeout)
        for chunk in chunks:
            response = GetInternalStateResponse(internal_state_chunk=chunk)
            await stream.send_message(response)

    async def GetPointCloudMap(self, stream: Stream[GetPointCloudMapRequest, GetPointCloudMapResponse]) -> None:
        request = await stream.recv_message()
        assert request is not None
        name = request.name
        slam = self.get_resource(name)
        timeout = stream.deadline.time_remaining() if stream.deadline else None
        chunks = await slam.get_point_cloud_map(timeout=timeout)
        for chunk in chunks:
            response = GetPointCloudMapResponse(point_cloud_pcd_chunk=chunk)
            await stream.send_message(response)

    async def GetPosition(self, stream: Stream[GetPositionRequest, GetPositionResponse]) -> None:
        request = await stream.recv_message()
        assert request is not None
        name = request.name
        slam = self.get_resource(name)
        timeout = stream.deadline.time_remaining() if stream.deadline else None
        position = await slam.get_position(timeout=timeout)
        response = GetPositionResponse(pose=position)
        await stream.send_message(response)

<<<<<<< HEAD
=======
    async def GetLatestMapInfo(self, stream: Stream[GetLatestMapInfoRequest, GetLatestMapInfoResponse]) -> None:
        request = await stream.recv_message()
        assert request is not None
        slam = self.get_resource(request.name)
        timeout = stream.deadline.time_remaining() if stream.deadline else None
        time = await slam.get_latest_map_info(timeout=timeout)
        response = GetLatestMapInfoResponse(last_map_update=datetime_to_timestamp(time))
        await stream.send_message(response)

    async def GetProperties(self, stream: Stream[GetPropertiesRequest, GetPropertiesResponse]) -> None:
        request = await stream.recv_message()
        assert request is not None
        slam = self.get_resource(request.name)
        timeout = stream.deadline.time_remaining() if stream.deadline else None
        (cloud_slam, mapping_mode) = await slam.get_properties(timeout=timeout)
        response = GetPropertiesResponse(cloud_slam=cloud_slam, mapping_mode=mapping_mode)
        await stream.send_message(response)

>>>>>>> 4bfc2dc6
    async def DoCommand(self, stream: Stream[DoCommandRequest, DoCommandResponse]) -> None:
        request = await stream.recv_message()
        assert request is not None
        slam = self.get_resource(request.name)
        timeout = stream.deadline.time_remaining() if stream.deadline else None
        result = await slam.do_command(command=struct_to_dict(request.command), timeout=timeout, metadata=stream.metadata)
        response = DoCommandResponse(result=dict_to_struct(result))
        await stream.send_message(response)<|MERGE_RESOLUTION|>--- conflicted
+++ resolved
@@ -57,17 +57,6 @@
         response = GetPositionResponse(pose=position)
         await stream.send_message(response)
 
-<<<<<<< HEAD
-=======
-    async def GetLatestMapInfo(self, stream: Stream[GetLatestMapInfoRequest, GetLatestMapInfoResponse]) -> None:
-        request = await stream.recv_message()
-        assert request is not None
-        slam = self.get_resource(request.name)
-        timeout = stream.deadline.time_remaining() if stream.deadline else None
-        time = await slam.get_latest_map_info(timeout=timeout)
-        response = GetLatestMapInfoResponse(last_map_update=datetime_to_timestamp(time))
-        await stream.send_message(response)
-
     async def GetProperties(self, stream: Stream[GetPropertiesRequest, GetPropertiesResponse]) -> None:
         request = await stream.recv_message()
         assert request is not None
@@ -77,7 +66,6 @@
         response = GetPropertiesResponse(cloud_slam=cloud_slam, mapping_mode=mapping_mode)
         await stream.send_message(response)
 
->>>>>>> 4bfc2dc6
     async def DoCommand(self, stream: Stream[DoCommandRequest, DoCommandResponse]) -> None:
         request = await stream.recv_message()
         assert request is not None
