--- conflicted
+++ resolved
@@ -2,23 +2,14 @@
 	find . -type d -name '__pycache__' | xargs rm -rf
 
 _lint:
-<<<<<<< HEAD
 	ruff --exclude=*_grpc.py,*_pb2.py,*_pb2.pyi,.tox .
-=======
-	flake8 --exclude=**/gen/**,*_grpc.py,*_pb2.py,*_pb2.pyi,.tox,**/venv/**
->>>>>>> 2e916447
 
 lint:
 	poetry run $(MAKE) _lint
 
 _format:
-<<<<<<< HEAD
 	ruff format ./src
 	ruff --select I001 --fix ./src
-=======
-	black --exclude ".*/gen/.*" ./src ./tests ./docs/examples
-	isort ./src ./tests ./docs/examples
->>>>>>> 2e916447
 
 format:
 	poetry run $(MAKE) _format
