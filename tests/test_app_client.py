--- conflicted
+++ resolved
@@ -814,8 +814,7 @@
     async def list_keys(self, service: MockApp):
         async with ChannelFor([service]) as channel:
             client = AppClient(channel, METADATA, ID)
-<<<<<<< HEAD
-            api_keys = await client.list_keys()
+            api_keys = await client.list_keys(org_id=ID)
             assert api_keys == API_KEYS_WITH_AUTHORIZATIONS
 
     @pytest.mark.asyncio
@@ -824,8 +823,4 @@
             client = AppClient(channel, METADATA, ID)
             key, id = await client.rotate_key(ID)
             assert key == API_KEY
-            assert id == ID
-=======
-            api_keys = await client.list_keys(org_id=ID)
-            assert api_keys == API_KEYS_WITH_AUTHORIZATIONS
->>>>>>> be546e89
+            assert id == ID