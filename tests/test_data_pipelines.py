from datetime import datetime

import pytest
from grpclib.testing import ChannelFor

from viam.app.data_client import DataClient
from viam.proto.app.data import TabularDataSourceType
from viam.proto.app.datapipelines import DataPipeline, DataPipelineRun, DataPipelineRunStatus
from viam.utils import datetime_to_timestamp

from .mocks.services import MockDataPipelines

ID = "VIAM_DATAPIPELINE_1"
NAME = "datapipeline"
ORG_ID = "org_id"
SCHEDULE = "0 0 * * *"
UPDATED_SCHEDULE = "0 1 * * *"
MQL_BINARY = []
<<<<<<< HEAD
ENABLE_BACKFILL = True
=======
DATA_SOURCE_TYPE = TabularDataSourceType.TABULAR_DATA_SOURCE_TYPE_UNSPECIFIED
STANDARD_DATA_SOURCE_TYPE = TabularDataSourceType.TABULAR_DATA_SOURCE_TYPE_STANDARD
>>>>>>> 59e48e98

TIMESTAMP = datetime.fromtimestamp(0)
TIMESTAMP_PROTO = datetime_to_timestamp(TIMESTAMP)

PROTO_DATA_PIPELINE = DataPipeline(
    id=ID,
    name=NAME,
    organization_id=ORG_ID,
    schedule=SCHEDULE,
    mql_binary=MQL_BINARY,
    enabled=True,
    created_on=TIMESTAMP_PROTO,
    updated_at=TIMESTAMP_PROTO,
    data_source_type=DATA_SOURCE_TYPE,
)
PROTO_DATA_PIPELINES = [PROTO_DATA_PIPELINE]

DATA_PIPELINE = DataClient.DataPipeline.from_proto(PROTO_DATA_PIPELINE)
DATA_PIPELINES = [DATA_PIPELINE]

RUN_ID = "VIAM_DATAPIPELINE_RUN_1"

PROTO_DATA_PIPELINE_RUN = DataPipelineRun(
    id=RUN_ID,
    status=DataPipelineRunStatus.DATA_PIPELINE_RUN_STATUS_COMPLETED,
    start_time=TIMESTAMP_PROTO,
    end_time=TIMESTAMP_PROTO,
    data_start_time=TIMESTAMP_PROTO,
    data_end_time=TIMESTAMP_PROTO,
)
PROTO_DATA_PIPELINE_RUNS = [PROTO_DATA_PIPELINE_RUN]

DATA_PIPELINE_RUNS = [
    DataClient.DataPipelineRun(
        id=RUN_ID,
        status=DataPipelineRunStatus.DATA_PIPELINE_RUN_STATUS_COMPLETED,
        start_time=TIMESTAMP,
        end_time=TIMESTAMP,
        data_start_time=TIMESTAMP,
        data_end_time=TIMESTAMP,
    )
]

DATA_PIPELINE_RUNS_PAGE = DataClient.DataPipelineRunsPage(
    _client=None, next_page_token="", pipeline_id=ID, runs=DATA_PIPELINE_RUNS, page_size=10
)

AUTH_TOKEN = "auth_token"
DATA_SERVICE_METADATA = {"authorization": f"Bearer {AUTH_TOKEN}"}


@pytest.fixture(scope="function")
def service() -> MockDataPipelines:
    return MockDataPipelines(
        ID,
        PROTO_DATA_PIPELINES,
        PROTO_DATA_PIPELINE_RUNS,
    )


class TestClient:
    async def test_create_data_pipeline(self, service: MockDataPipelines):
        async with ChannelFor([service]) as channel:
            client = DataClient(channel, DATA_SERVICE_METADATA)
            id = await client.create_data_pipeline(ORG_ID, NAME, MQL_BINARY, SCHEDULE, ENABLE_BACKFILL)
            assert id == ID
            assert service.name == NAME
            assert service.org_id == ORG_ID
            assert service.schedule == SCHEDULE
            assert service.mql_binary == MQL_BINARY
<<<<<<< HEAD
            assert service.enable_backfill == ENABLE_BACKFILL
=======
            assert service.data_source_type == STANDARD_DATA_SOURCE_TYPE
>>>>>>> 59e48e98

    async def test_get_data_pipeline(self, service: MockDataPipelines):
        async with ChannelFor([service]) as channel:
            client = DataClient(channel, DATA_SERVICE_METADATA)
            pipeline = await client.get_data_pipeline(ID)
            assert pipeline == DATA_PIPELINE

    async def test_list_data_pipelines(self, service: MockDataPipelines):
        async with ChannelFor([service]) as channel:
            client = DataClient(channel, DATA_SERVICE_METADATA)
            pipelines = await client.list_data_pipelines(ORG_ID)
            assert pipelines == DATA_PIPELINES

    async def test_delete_data_pipeline(self, service: MockDataPipelines):
        async with ChannelFor([service]) as channel:
            client = DataClient(channel, DATA_SERVICE_METADATA)
            await client.delete_data_pipeline(ID)
            assert service.deleted_id == ID

    async def test_list_data_pipeline_runs(self, service: MockDataPipelines):
        async with ChannelFor([service]) as channel:
            client = DataClient(channel, DATA_SERVICE_METADATA)
            runs = await client.list_data_pipeline_runs(ID)
            runs._client = None
            assert runs == DATA_PIPELINE_RUNS_PAGE<|MERGE_RESOLUTION|>--- conflicted
+++ resolved
@@ -16,12 +16,9 @@
 SCHEDULE = "0 0 * * *"
 UPDATED_SCHEDULE = "0 1 * * *"
 MQL_BINARY = []
-<<<<<<< HEAD
 ENABLE_BACKFILL = True
-=======
 DATA_SOURCE_TYPE = TabularDataSourceType.TABULAR_DATA_SOURCE_TYPE_UNSPECIFIED
 STANDARD_DATA_SOURCE_TYPE = TabularDataSourceType.TABULAR_DATA_SOURCE_TYPE_STANDARD
->>>>>>> 59e48e98
 
 TIMESTAMP = datetime.fromtimestamp(0)
 TIMESTAMP_PROTO = datetime_to_timestamp(TIMESTAMP)
@@ -92,11 +89,8 @@
             assert service.org_id == ORG_ID
             assert service.schedule == SCHEDULE
             assert service.mql_binary == MQL_BINARY
-<<<<<<< HEAD
             assert service.enable_backfill == ENABLE_BACKFILL
-=======
             assert service.data_source_type == STANDARD_DATA_SOURCE_TYPE
->>>>>>> 59e48e98
 
     async def test_get_data_pipeline(self, service: MockDataPipelines):
         async with ChannelFor([service]) as channel:
