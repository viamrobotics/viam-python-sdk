--- conflicted
+++ resolved
@@ -49,35 +49,12 @@
     ),
 ]
 
-<<<<<<< HEAD
-STATUSES = [
-    Status(
-        name=ResourceName(
-            namespace='rdk',
-            type='component',
-            subtype='arm',
-            name='arm1'
-        ),
-        status=message_to_struct(ArmStatus(
-            end_position=Pose(
-                x=1,
-                y=2,
-                z=3,
-                o_x=2,
-                o_y=3,
-                o_z=4,
-                theta=20,
-            ),
-            joint_positions=JointPositions(values=[0, 0, 0, 0, 0, 0])
-        ))
-=======
 ARM_STATUS = Status(
     name=ResourceName(
         namespace='rdk',
         type='component',
         subtype='arm',
         name='arm1'
->>>>>>> a89c2dd2
     ),
     status=message_to_struct(ArmStatus(
         end_position=Pose(
@@ -89,7 +66,7 @@
             o_z=4,
             theta=20,
         ),
-        joint_positions=JointPositions(degrees=[0, 0, 0, 0, 0, 0]),
+        joint_positions=JointPositions(values=[0, 0, 0, 0, 0, 0]),
         is_moving=False
     ))
 )
@@ -247,41 +224,7 @@
                 MockCamera.get_resource_name('camera1')
             ])
             response: GetStatusResponse = await client.GetStatus(request)
-<<<<<<< HEAD
-            assert list(response.status) == [
-                Status(
-                    name=ResourceName(
-                        namespace='rdk',
-                        type='component',
-                        subtype='arm',
-                        name='arm1'
-                    ),
-                    status=message_to_struct(ArmStatus(
-                        end_position=Pose(
-                            x=1,
-                            y=2,
-                            z=3,
-                            o_x=2,
-                            o_y=3,
-                            o_z=4,
-                            theta=20,
-                        ),
-                        joint_positions=JointPositions(values=[0, 0, 0, 0, 0, 0])
-                    ))
-                ),
-                Status(
-                    name=ResourceName(
-                        namespace='rdk',
-                        type='component',
-                        subtype='camera',
-                        name='camera1'
-                    ),
-                    status=Struct()
-                ),
-            ]
-=======
             assert list(response.status) == [ARM_STATUS, CAMERA_STATUS]
->>>>>>> a89c2dd2
 
 
 class TestRobotClient:
@@ -369,41 +312,7 @@
                 MockArm.get_resource_name('arm1'),
                 MockCamera.get_resource_name('camera1')
             ])
-<<<<<<< HEAD
-            assert statuses == [
-                Status(
-                    name=ResourceName(
-                        namespace='rdk',
-                        type='component',
-                        subtype='arm',
-                        name='arm1'
-                    ),
-                    status=message_to_struct(ArmStatus(
-                        end_position=Pose(
-                            x=1,
-                            y=2,
-                            z=3,
-                            o_x=2,
-                            o_y=3,
-                            o_z=4,
-                            theta=20,
-                        ),
-                        joint_positions=JointPositions(values=[0, 0, 0, 0, 0, 0])
-                    ))
-                ),
-                Status(
-                    name=ResourceName(
-                        namespace='rdk',
-                        type='component',
-                        subtype='camera',
-                        name='camera1'
-                    ),
-                    status=Struct()
-                ),
-            ]
-=======
             assert statuses == [ARM_STATUS, CAMERA_STATUS]
->>>>>>> a89c2dd2
 
     @ pytest.mark.asyncio
     async def test_get_service(self, service: RobotService):
