--- conflicted
+++ resolved
@@ -622,11 +622,7 @@
     async def Move(self, stream: Stream[MoveRequest, MoveResponse]) -> None:
         request = await stream.recv_message()
         assert request is not None
-<<<<<<< HEAD
-        name = request.name
-=======
         name: str = request.component_name
->>>>>>> 5b512ded
         self.constraints = request.constraints
         self.extra = struct_to_dict(request.extra)
         self.timeout = stream.deadline.time_remaining() if stream.deadline else None
@@ -665,11 +661,7 @@
     async def GetPose(self, stream: Stream[GetPoseRequest, GetPoseResponse]) -> None:
         request = await stream.recv_message()
         assert request is not None
-<<<<<<< HEAD
-        name = request.component_name
-=======
         name: str = request.component_name
->>>>>>> 5b512ded
         self.extra = struct_to_dict(request.extra)
         self.timeout = stream.deadline.time_remaining() if stream.deadline else None
         pose = self.get_pose_responses[name]
