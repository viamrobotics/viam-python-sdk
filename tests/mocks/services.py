from typing import Any, Dict, List, Mapping, Optional, Union

from grpclib.server import Stream
from PIL import Image
from google.protobuf.struct_pb2 import Struct

from viam.media.video import RawImage
<<<<<<< HEAD
from viam.proto.common import DoCommandRequest, DoCommandResponse, GeoObstacle, GeoPoint, PointCloudObject, Pose, PoseInFrame, ResourceName
=======
from viam.proto.common import DoCommandRequest, DoCommandResponse, PointCloudObject, Pose, PoseInFrame, ResourceName
from viam.proto.app.data import (
    AddBoundingBoxToImageByIDRequest,
    AddBoundingBoxToImageByIDResponse,
    AddTagsToBinaryDataByFilterRequest,
    AddTagsToBinaryDataByFilterResponse,
    AddTagsToBinaryDataByIDsRequest,
    AddTagsToBinaryDataByIDsResponse,
    BinaryData,
    BinaryDataByFilterRequest,
    BinaryDataByFilterResponse,
    BinaryDataByIDsRequest,
    BinaryDataByIDsResponse,
    BoundingBoxLabelsByFilterRequest,
    BoundingBoxLabelsByFilterResponse,
    DeleteBinaryDataByFilterRequest,
    DeleteBinaryDataByFilterResponse,
    DeleteBinaryDataByIDsRequest,
    DeleteBinaryDataByIDsResponse,
    DeleteTabularDataByFilterRequest,
    DeleteTabularDataByFilterResponse,
    RemoveBoundingBoxFromImageByIDRequest,
    RemoveBoundingBoxFromImageByIDResponse,
    RemoveTagsFromBinaryDataByFilterRequest,
    RemoveTagsFromBinaryDataByFilterResponse,
    RemoveTagsFromBinaryDataByIDsRequest,
    RemoveTagsFromBinaryDataByIDsResponse,
    TabularData,
    TabularDataByFilterRequest,
    TabularDataByFilterResponse,
    TagsByFilterRequest,
    TagsByFilterResponse,
    DataServiceBase
)
from viam.proto.app.datasync import (
    DataCaptureUploadRequest,
    DataCaptureUploadResponse,
    FileUploadRequest,
    FileUploadResponse,
    DataSyncServiceBase
)
>>>>>>> 82eb23f3
from viam.proto.service.motion import (
    Constraints,
    GetPoseRequest,
    GetPoseResponse,
    MotionServiceBase,
    MoveOnGlobeRequest,
    MoveOnGlobeResponse,
    MoveOnMapRequest,
    MoveOnMapResponse,
    MoveRequest,
    MoveResponse,
    MoveSingleComponentRequest,
    MoveSingleComponentResponse,
)
from viam.proto.service.navigation import Mode, Waypoint
from viam.proto.service.sensors import (
    GetReadingsRequest,
    GetReadingsResponse,
    GetSensorsRequest,
    GetSensorsResponse,
    Readings,
    SensorsServiceBase,
)
from viam.proto.service.vision import Classification, Detection
from viam.services.mlmodel import File, LabelType, Metadata, MLModel, TensorInfo
from viam.services.navigation import Navigation
from viam.services.slam import SLAM
from viam.services.vision import Vision
from viam.utils import ValueTypes, struct_to_dict


class MockVision(Vision):
    def __init__(
        self,
        name: str,
        detectors: List[str],
        detections: List[Detection],
        classifiers: List[str],
        classifications: List[Classification],
        segmenters: List[str],
        point_clouds: List[PointCloudObject],
    ):
        self.detectors = detectors
        self.detections = detections
        self.classifiers = classifiers
        self.classifications = classifications
        self.segmenters = segmenters
        self.point_clouds = point_clouds
        self.extra: Optional[Mapping[str, Any]] = None
        self.timeout: Optional[float] = None
        super().__init__(name)

    async def get_detections_from_camera(
        self, camera_name: str, *, extra: Optional[Mapping[str, Any]] = None, timeout: Optional[float] = None
    ) -> List[Detection]:
        self.extra = extra
        self.timeout = timeout
        return self.detections

    async def get_detections(
        self, image: Union[Image.Image, RawImage], *, extra: Optional[Mapping[str, Any]] = None, timeout: Optional[float] = None
    ) -> List[Detection]:
        self.extra = extra
        self.timeout = timeout
        return self.detections

    async def get_classifications_from_camera(
        self, camera_name: str, count: int, *, extra: Optional[Mapping[str, Any]] = None, timeout: Optional[float] = None
    ) -> List[Classification]:
        self.extra = extra
        self.timeout = timeout
        return self.classifications

    async def get_classifications(
        self, image: Union[Image.Image, RawImage], count: int, *, extra: Optional[Mapping[str, Any]] = None, timeout: Optional[float] = None
    ) -> List[Classification]:
        self.extra = extra
        self.timeout = timeout
        return self.classifications

    async def get_object_point_clouds(
        self, camera_name: str, *, extra: Optional[Mapping[str, Any]] = None, timeout: Optional[float] = None
    ) -> List[PointCloudObject]:
        self.extra = extra
        self.timeout = timeout
        return self.point_clouds

    async def do_command(self, command: Mapping[str, ValueTypes], *, timeout: Optional[float] = None) -> Mapping[str, ValueTypes]:
        self.timeout = timeout
        return {"cmd": command}


class MockMLModel(MLModel):
    INPUT_DATA: Dict = {"image": [10, 10, 255, 0, 0, 255, 255, 0, 100]}
    OUTPUT_DATA = {
        "n_detections": [3],
        "confidence_scores": [[0.9084375, 0.7359375, 0.33984375]],
        "labels": [[0, 0, 4]],
        "locations": [[[0.1, 0.4, 0.22, 0.4], [0.02, 0.22, 0.77, 0.90], [0.40, 0.50, 0.40, 0.50]]],
    }
    META_INPUTS = [TensorInfo(name="image", description="i0", data_type="uint8", shape=[300, 200])]
    META_OUTPUTS = [
        TensorInfo(name="n_detections", description="o0", data_type="int32", shape=[1]),
        TensorInfo(name="confidence_scores", description="o1", data_type="float32", shape=[3, 1]),
        TensorInfo(
            name="labels",
            description="o2",
            data_type="int32",
            shape=[3, 1],
            associated_files=[
                File(
                    name="category_labels.txt",
                    description="these labels represent types of plants",
                    label_type=LabelType.LABEL_TYPE_TENSOR_VALUE,
                )
            ],
        ),
        TensorInfo(name="locations", description="o3", data_type="float32", shape=[4, 3, 1]),
    ]
    META = Metadata(name="fake_detector", type="object_detector", description="desc", input_info=META_INPUTS, output_info=META_OUTPUTS)

    def __init__(self, name: str):
        self.timeout: Optional[float] = None

        super().__init__(name)

    async def infer(self, input_data: Dict[str, ValueTypes], *, timeout: Optional[float] = None) -> Dict[str, ValueTypes]:
        self.timeout = timeout
        return self.OUTPUT_DATA

    async def metadata(self, *, timeout: Optional[float] = None) -> Metadata:
        self.timeout = timeout
        return self.META


class MockMotion(MotionServiceBase):
    def __init__(
        self,
        move_responses: Dict[str, bool],
        move_single_component_responses: Dict[str, bool],
        get_pose_responses: Dict[str, PoseInFrame],
    ):
        self.move_responses = move_responses
        self.move_single_component_responses = move_single_component_responses
        self.get_pose_responses = get_pose_responses
        self.constraints: Optional[Constraints] = None
        self.extra: Optional[Mapping[str, Any]] = None
        self.timeout: Optional[float] = None

    async def Move(self, stream: Stream[MoveRequest, MoveResponse]) -> None:
        request = await stream.recv_message()
        assert request is not None
        name: ResourceName = request.component_name
        self.constraints = request.constraints
        self.extra = struct_to_dict(request.extra)
        self.timeout = stream.deadline.time_remaining() if stream.deadline else None
        success = self.move_responses[name.name]
        response = MoveResponse(success=success)
        await stream.send_message(response)

    async def MoveOnMap(self, stream: Stream[MoveOnMapRequest, MoveOnMapResponse]) -> None:
        request = await stream.recv_message()
        assert request is not None
        self.component_name = request.component_name
        self.destination = request.destination
        self.slam_service = request.slam_service_name
        self.extra = struct_to_dict(request.extra)
        self.timeout = stream.deadline.time_remaining() if stream.deadline else None
        await stream.send_message(MoveOnMapResponse(success=True))

    async def MoveOnGlobe(self, stream: Stream[MoveOnGlobeRequest, MoveOnGlobeResponse]) -> None:
        request = await stream.recv_message()
        assert request is not None
        self.component_name = request.component_name
        self.destination = request.destination
        self.movement_sensor = request.movement_sensor_name
        self.obstacles = request.obstacles
        self.heading = request.heading
        self.linear_meters_per_sec = request.linear_meters_per_sec
        self.angular_deg_per_sec = request.angular_deg_per_sec
        self.extra = struct_to_dict(request.extra)
        self.timeout = stream.deadline.time_remaining() if stream.deadline else None
        await stream.send_message(MoveOnGlobeResponse(success=True))

    async def MoveSingleComponent(self, stream: Stream[MoveSingleComponentRequest, MoveSingleComponentResponse]) -> None:
        request = await stream.recv_message()
        assert request is not None
        name: ResourceName = request.component_name
        self.extra = struct_to_dict(request.extra)
        self.timeout = stream.deadline.time_remaining() if stream.deadline else None
        success = self.move_single_component_responses[name.name]
        response = MoveSingleComponentResponse(success=success)
        await stream.send_message(response)

    async def GetPose(self, stream: Stream[GetPoseRequest, GetPoseResponse]) -> None:
        request = await stream.recv_message()
        assert request is not None
        name: ResourceName = request.component_name
        self.extra = struct_to_dict(request.extra)
        self.timeout = stream.deadline.time_remaining() if stream.deadline else None
        pose = self.get_pose_responses[name.name]
        response = GetPoseResponse(pose=pose)
        await stream.send_message(response)

    async def DoCommand(self, stream: Stream[DoCommandRequest, DoCommandResponse]) -> None:
        request = await stream.recv_message()
        assert request is not None
        self.timeout = stream.deadline.time_remaining() if stream.deadline else None
        await stream.send_message(DoCommandResponse(result=request.command))


class MockSensors(SensorsServiceBase):
    def __init__(self, sensors: List[ResourceName], readings: List[Readings]):
        self.sensors = sensors
        self.readings = readings
        self.extra: Optional[Mapping[str, Any]] = None
        self.timeout: Optional[float] = None

    async def GetSensors(self, stream: Stream[GetSensorsRequest, GetSensorsResponse]) -> None:
        request = await stream.recv_message()
        assert request is not None
        self.extra = struct_to_dict(request.extra)
        self.timeout = stream.deadline.time_remaining() if stream.deadline else None
        response = GetSensorsResponse(sensor_names=self.sensors)
        await stream.send_message(response)

    async def GetReadings(self, stream: Stream[GetReadingsRequest, GetReadingsResponse]) -> None:
        request = await stream.recv_message()
        assert request is not None
        self.extra = struct_to_dict(request.extra)
        self.timeout = stream.deadline.time_remaining() if stream.deadline else None
        self.sensors_for_readings: List[ResourceName] = list(request.sensor_names)
        response = GetReadingsResponse(readings=self.readings)
        await stream.send_message(response)

    async def DoCommand(self, stream: Stream[DoCommandRequest, DoCommandResponse]) -> None:
        request = await stream.recv_message()
        assert request is not None
        self.timeout = stream.deadline.time_remaining() if stream.deadline else None
        await stream.send_message(DoCommandResponse(result=request.command))


class MockSLAM(SLAM):
    INTERNAL_STATE_CHUNKS = [bytes(5), bytes(2)]
    POINT_CLOUD_PCD_CHUNKS = [bytes(3), bytes(2)]
    POSITION = Pose(x=1, y=2, z=3, o_x=2, o_y=3, o_z=4, theta=20)

    def __init__(self, name: str):
        self.name = name
        self.timeout: Optional[float] = None
        super().__init__(name)

    async def get_internal_state(self, *, timeout: Optional[float] = None) -> List[bytes]:
        self.timeout = timeout
        return self.INTERNAL_STATE_CHUNKS

    async def get_point_cloud_map(self, *, timeout: Optional[float] = None) -> List[bytes]:
        self.timeout = timeout
        return self.POINT_CLOUD_PCD_CHUNKS

    async def get_position(self, *, timeout: Optional[float] = None) -> Pose:
        self.timeout = timeout
        return self.POSITION

    async def do_command(self, command: Mapping[str, ValueTypes], *, timeout: Optional[float] = None, **kwargs) -> Mapping[str, ValueTypes]:
        return {"command": command}


<<<<<<< HEAD
class MockNavigation(Navigation):
    LOCATION = GeoPoint(latitude=100.0, longitude=150.0)
    OBSTACLES = [GeoObstacle(location=GeoPoint(latitude=200.0, longitude=250.0))]
    WAYPOINTS = [Waypoint(location=GeoPoint(latitude=300.0, longitude=350.0))]

    def __init__(self, name: str):
        self.name = name
        self.add_waypoints: list[GeoPoint] = []
        self.remove_waypoints: list[str] = []
        self.mode = Mode.MODE_UNSPECIFIED
        self.timeout: Optional[float] = None
        super().__init__(name)

    async def get_location(self, *, timeout: Optional[float] = None) -> GeoPoint:
        self.timeout = timeout
        return self.LOCATION

    async def get_obstacles(self, *, timeout: Optional[float] = None) -> List[GeoObstacle]:
        self.timeout = timeout
        return self.OBSTACLES

    async def get_waypoints(self, *, timeout: Optional[float] = None) -> List[Waypoint]:
        self.timeout = timeout
        return self.WAYPOINTS

    async def add_waypoint(self, point: GeoPoint, *, timeout: Optional[float] = None):
        self.timeout = timeout
        self.add_waypoints.append(point)

    async def remove_waypoint(self, id: str, *, timeout: Optional[float] = None):
        self.timeout = timeout
        self.remove_waypoints.append(id)

    async def get_mode(self, *, timeout: Optional[float] = None) -> Mode.ValueType:
        self.timeout = timeout
        return self.mode

    async def set_mode(self, mode: Mode.ValueType, *, timeout: Optional[float] = None):
        self.timeout = timeout
        self.mode = mode

    async def do_command(self, command: Mapping[str, ValueTypes], *, timeout: Optional[float] = None, **kwargs) -> Mapping[str, ValueTypes]:
        return {"command": command}
=======
class MockData(DataServiceBase):
    def __init__(
        self,
        tabular_response: List[Mapping[str, Any]],
        binary_response: List[bytes],
        delete_remove_response: int,
        tags_response: List[str],
        bbox_labels_response: List[str]
    ):
        self.tabular_response = tabular_response
        self.binary_response = binary_response
        self.delete_remove_response = delete_remove_response
        self.tags_response = tags_response
        self.bbox_labels_response = bbox_labels_response
        self.was_tabular_data_requested = False
        self.was_binary_data_requested = False

    async def TabularDataByFilter(self, stream: Stream[TabularDataByFilterRequest, TabularDataByFilterResponse]) -> None:
        request = await stream.recv_message()
        assert request is not None
        if self.was_tabular_data_requested:
            await stream.send_message(TabularDataByFilterResponse(data=None))
            return
        self.filter = request.data_request.filter
        n = len(self.tabular_response)
        tabular_response_structs = [None] * n
        for i in range(n):
            s = Struct()
            s.update(self.tabular_response[i])
            tabular_response_structs[i] = s
        await stream.send_message(TabularDataByFilterResponse(data=[TabularData(data=struct) for struct in tabular_response_structs]))
        self.was_tabular_data_requested = True

    async def BinaryDataByFilter(self, stream: Stream[BinaryDataByFilterRequest, BinaryDataByFilterResponse]) -> None:
        request = await stream.recv_message()
        assert request is not None
        if self.was_binary_data_requested:
            await stream.send_message(BinaryDataByFilterResponse())
            return
        self.filter = request.data_request.filter
        await stream.send_message(BinaryDataByFilterResponse(data=[BinaryData(binary=binary_data) for binary_data in self.binary_response]))
        self.was_binary_data_requested = True

    async def BinaryDataByIDs(self, stream: Stream[BinaryDataByIDsRequest, BinaryDataByIDsResponse]) -> None:
        request = await stream.recv_message()
        assert request is not None
        self.binary_ids = request.binary_ids
        await stream.send_message(BinaryDataByIDsResponse(data=[BinaryData(binary=binary_data) for binary_data in self.binary_response]))

    async def DeleteTabularDataByFilter(self, stream: Stream[DeleteTabularDataByFilterRequest, DeleteTabularDataByFilterResponse]) -> None:
        request = await stream.recv_message()
        assert request is not None
        self.filter = request.filter
        await stream.send_message(DeleteTabularDataByFilterResponse(deleted_count=self.delete_remove_response))

    async def DeleteBinaryDataByFilter(self, stream: Stream[DeleteBinaryDataByFilterRequest, DeleteBinaryDataByFilterResponse]) -> None:
        request = await stream.recv_message()
        assert request is not None
        self.filter = request.filter
        await stream.send_message(DeleteBinaryDataByFilterResponse(deleted_count=self.delete_remove_response))

    async def DeleteBinaryDataByIDs(self, stream: Stream[DeleteBinaryDataByIDsRequest, DeleteBinaryDataByIDsResponse]) -> None:
        request = await stream.recv_message()
        assert request is not None
        self.binary_ids = request.binary_ids
        await stream.send_message(DeleteBinaryDataByIDsResponse(deleted_count=self.delete_remove_response))

    async def AddTagsToBinaryDataByIDs(self, stream: Stream[AddTagsToBinaryDataByIDsRequest, AddTagsToBinaryDataByIDsResponse]) -> None:
        request = await stream.recv_message()
        assert request is not None
        self.binary_ids = request.binary_ids
        self.tags = request.tags
        await stream.send_message(AddTagsToBinaryDataByIDsResponse())

    async def AddTagsToBinaryDataByFilter(
        self,
        stream: Stream[AddTagsToBinaryDataByFilterRequest, AddTagsToBinaryDataByFilterResponse]
    ) -> None:
        request = await stream.recv_message()
        assert request is not None
        self.filter = request.filter
        self.tags = request.tags
        await stream.send_message(AddTagsToBinaryDataByFilterResponse())

    async def RemoveTagsFromBinaryDataByIDs(
        self,
        stream: Stream[RemoveTagsFromBinaryDataByIDsRequest, RemoveTagsFromBinaryDataByIDsResponse]
    ) -> None:
        request = await stream.recv_message()
        assert request is not None
        self.binary_ids = request.binary_ids
        self.tags = request.tags
        await stream.send_message(RemoveTagsFromBinaryDataByIDsResponse(deleted_count=self.delete_remove_response))

    async def RemoveTagsFromBinaryDataByFilter(
        self,
        stream: Stream[RemoveTagsFromBinaryDataByFilterRequest, RemoveTagsFromBinaryDataByFilterResponse]
    ) -> None:
        request = await stream.recv_message()
        assert request is not None
        self.filter = request.filter
        self.tags = request.tags
        await stream.send_message(RemoveTagsFromBinaryDataByFilterResponse(deleted_count=len(request.tags)))

    async def TagsByFilter(self, stream: Stream[TagsByFilterRequest, TagsByFilterResponse]) -> None:
        request = await stream.recv_message()
        assert request is not None
        self.filter = request.filter
        await stream.send_message(TagsByFilterResponse(tags=self.tags_response))

    async def AddBoundingBoxToImageByID(self, stream: Stream[AddBoundingBoxToImageByIDRequest, AddBoundingBoxToImageByIDResponse]) -> None:
        pass

    async def RemoveBoundingBoxFromImageByID(
        self,
        stream: Stream[RemoveBoundingBoxFromImageByIDRequest, RemoveBoundingBoxFromImageByIDResponse]
    ) -> None:
        pass

    async def BoundingBoxLabelsByFilter(self, stream: Stream[BoundingBoxLabelsByFilterRequest, BoundingBoxLabelsByFilterResponse]) -> None:
        request = await stream.recv_message()
        assert request is not None
        self.filter = request.filter
        await stream.send_message(BoundingBoxLabelsByFilterResponse(labels=self.bbox_labels_response))


class MockDataSync(DataSyncServiceBase):
    async def DataCaptureUpload(self, stream: Stream[DataCaptureUploadRequest, DataCaptureUploadResponse]) -> None:
        request = await stream.recv_message()
        assert request is not None
        self.metadata = request.metadata
        self.sensor_contents = request.sensor_contents
        await stream.send_message(DataCaptureUploadResponse())

    async def FileUpload(self, stream: Stream[FileUploadRequest, FileUploadResponse]) -> None:
        request_metadata = await stream.recv_message()
        assert request_metadata is not None
        self.metadata = request_metadata.metadata
        request_file_contents = await stream.recv_message()
        assert request_file_contents is not None
        self.binary_data = request_file_contents.file_contents.data
        await stream.send_message(FileUploadResponse())
>>>>>>> 82eb23f3
<|MERGE_RESOLUTION|>--- conflicted
+++ resolved
@@ -1,14 +1,10 @@
 from typing import Any, Dict, List, Mapping, Optional, Union
 
+from google.protobuf.struct_pb2 import Struct
 from grpclib.server import Stream
 from PIL import Image
-from google.protobuf.struct_pb2 import Struct
 
 from viam.media.video import RawImage
-<<<<<<< HEAD
-from viam.proto.common import DoCommandRequest, DoCommandResponse, GeoObstacle, GeoPoint, PointCloudObject, Pose, PoseInFrame, ResourceName
-=======
-from viam.proto.common import DoCommandRequest, DoCommandResponse, PointCloudObject, Pose, PoseInFrame, ResourceName
 from viam.proto.app.data import (
     AddBoundingBoxToImageByIDRequest,
     AddBoundingBoxToImageByIDResponse,
@@ -23,6 +19,7 @@
     BinaryDataByIDsResponse,
     BoundingBoxLabelsByFilterRequest,
     BoundingBoxLabelsByFilterResponse,
+    DataServiceBase,
     DeleteBinaryDataByFilterRequest,
     DeleteBinaryDataByFilterResponse,
     DeleteBinaryDataByIDsRequest,
@@ -40,16 +37,15 @@
     TabularDataByFilterResponse,
     TagsByFilterRequest,
     TagsByFilterResponse,
-    DataServiceBase
 )
 from viam.proto.app.datasync import (
     DataCaptureUploadRequest,
     DataCaptureUploadResponse,
+    DataSyncServiceBase,
     FileUploadRequest,
     FileUploadResponse,
-    DataSyncServiceBase
 )
->>>>>>> 82eb23f3
+from viam.proto.common import DoCommandRequest, DoCommandResponse, GeoObstacle, GeoPoint, PointCloudObject, Pose, PoseInFrame, ResourceName
 from viam.proto.service.motion import (
     Constraints,
     GetPoseRequest,
@@ -318,7 +314,6 @@
         return {"command": command}
 
 
-<<<<<<< HEAD
 class MockNavigation(Navigation):
     LOCATION = GeoPoint(latitude=100.0, longitude=150.0)
     OBSTACLES = [GeoObstacle(location=GeoPoint(latitude=200.0, longitude=250.0))]
@@ -362,7 +357,8 @@
 
     async def do_command(self, command: Mapping[str, ValueTypes], *, timeout: Optional[float] = None, **kwargs) -> Mapping[str, ValueTypes]:
         return {"command": command}
-=======
+
+
 class MockData(DataServiceBase):
     def __init__(
         self,
@@ -370,7 +366,7 @@
         binary_response: List[bytes],
         delete_remove_response: int,
         tags_response: List[str],
-        bbox_labels_response: List[str]
+        bbox_labels_response: List[str],
     ):
         self.tabular_response = tabular_response
         self.binary_response = binary_response
@@ -438,8 +434,7 @@
         await stream.send_message(AddTagsToBinaryDataByIDsResponse())
 
     async def AddTagsToBinaryDataByFilter(
-        self,
-        stream: Stream[AddTagsToBinaryDataByFilterRequest, AddTagsToBinaryDataByFilterResponse]
+        self, stream: Stream[AddTagsToBinaryDataByFilterRequest, AddTagsToBinaryDataByFilterResponse]
     ) -> None:
         request = await stream.recv_message()
         assert request is not None
@@ -448,8 +443,7 @@
         await stream.send_message(AddTagsToBinaryDataByFilterResponse())
 
     async def RemoveTagsFromBinaryDataByIDs(
-        self,
-        stream: Stream[RemoveTagsFromBinaryDataByIDsRequest, RemoveTagsFromBinaryDataByIDsResponse]
+        self, stream: Stream[RemoveTagsFromBinaryDataByIDsRequest, RemoveTagsFromBinaryDataByIDsResponse]
     ) -> None:
         request = await stream.recv_message()
         assert request is not None
@@ -458,8 +452,7 @@
         await stream.send_message(RemoveTagsFromBinaryDataByIDsResponse(deleted_count=self.delete_remove_response))
 
     async def RemoveTagsFromBinaryDataByFilter(
-        self,
-        stream: Stream[RemoveTagsFromBinaryDataByFilterRequest, RemoveTagsFromBinaryDataByFilterResponse]
+        self, stream: Stream[RemoveTagsFromBinaryDataByFilterRequest, RemoveTagsFromBinaryDataByFilterResponse]
     ) -> None:
         request = await stream.recv_message()
         assert request is not None
@@ -477,8 +470,7 @@
         pass
 
     async def RemoveBoundingBoxFromImageByID(
-        self,
-        stream: Stream[RemoveBoundingBoxFromImageByIDRequest, RemoveBoundingBoxFromImageByIDResponse]
+        self, stream: Stream[RemoveBoundingBoxFromImageByIDRequest, RemoveBoundingBoxFromImageByIDResponse]
     ) -> None:
         pass
 
@@ -504,5 +496,4 @@
         request_file_contents = await stream.recv_message()
         assert request_file_contents is not None
         self.binary_data = request_file_contents.file_contents.data
-        await stream.send_message(FileUploadResponse())
->>>>>>> 82eb23f3
+        await stream.send_message(FileUploadResponse())