from datetime import datetime
from typing import Any, Dict, List, Mapping, Optional, Tuple, Union

import numpy as np
from grpclib.server import Stream
from numpy.typing import NDArray
from PIL import Image

from viam.app.data_client import DataClient
from viam.media.video import RawImage
from viam.proto.app import (
    AddRoleRequest,
    AddRoleResponse,
    APIKeyWithAuthorizations,
    AppServiceBase,
    Authorization,
    ChangeRoleRequest,
    ChangeRoleResponse,
    CheckPermissionsRequest,
    CheckPermissionsResponse,
    CreateFragmentRequest,
    CreateFragmentResponse,
    CreateKeyFromExistingKeyAuthorizationsRequest,
    CreateKeyFromExistingKeyAuthorizationsResponse,
    CreateKeyRequest,
    CreateKeyResponse,
    CreateLocationRequest,
    CreateLocationResponse,
    CreateLocationSecretRequest,
    CreateLocationSecretResponse,
    CreateModuleRequest,
    CreateModuleResponse,
    CreateOrganizationInviteRequest,
    CreateOrganizationInviteResponse,
    CreateOrganizationRequest,
    CreateOrganizationResponse,
    CreateRegistryItemRequest,
    CreateRegistryItemResponse,
    CreateRobotPartSecretRequest,
    CreateRobotPartSecretResponse,
    DeleteFragmentRequest,
    DeleteFragmentResponse,
    DeleteKeyRequest,
    DeleteKeyResponse,
    DeleteLocationRequest,
    DeleteLocationResponse,
    DeleteLocationSecretRequest,
    DeleteLocationSecretResponse,
    DeleteOrganizationInviteRequest,
    DeleteOrganizationInviteResponse,
    DeleteOrganizationMemberRequest,
    DeleteOrganizationMemberResponse,
    DeleteOrganizationRequest,
    DeleteOrganizationResponse,
    DeleteRegistryItemRequest,
    DeleteRegistryItemResponse,
    DeleteRobotPartRequest,
    DeleteRobotPartResponse,
    DeleteRobotPartSecretRequest,
    DeleteRobotPartSecretResponse,
    DeleteRobotRequest,
    DeleteRobotResponse,
    Fragment,
    GetFragmentRequest,
    GetFragmentResponse,
    GetLocationRequest,
    GetLocationResponse,
    GetModuleRequest,
    GetModuleResponse,
    GetOrganizationNamespaceAvailabilityRequest,
    GetOrganizationNamespaceAvailabilityResponse,
    GetOrganizationRequest,
    GetOrganizationResponse,
    GetOrganizationsWithAccessToLocationRequest,
    GetOrganizationsWithAccessToLocationResponse,
    GetRegistryItemRequest,
    GetRegistryItemResponse,
    GetRobotAPIKeysRequest,
    GetRobotAPIKeysResponse,
    GetRobotPartHistoryRequest,
    GetRobotPartHistoryResponse,
    GetRobotPartLogsRequest,
    GetRobotPartLogsResponse,
    GetRobotPartRequest,
    GetRobotPartResponse,
    GetRobotPartsRequest,
    GetRobotPartsResponse,
    GetRobotRequest,
    GetRobotResponse,
    GetRoverRentalRobotsRequest,
    GetRoverRentalRobotsResponse,
    GetUserIDByEmailRequest,
    GetUserIDByEmailResponse,
    ListAuthorizationsRequest,
    ListAuthorizationsResponse,
    ListFragmentsRequest,
    ListFragmentsResponse,
    ListKeysRequest,
    ListKeysResponse,
    ListLocationsRequest,
    ListLocationsResponse,
    ListModulesRequest,
    ListModulesResponse,
    ListOrganizationMembersRequest,
    ListOrganizationMembersResponse,
    ListOrganizationsByUserRequest,
    ListOrganizationsByUserResponse,
    ListOrganizationsRequest,
    ListOrganizationsResponse,
    ListRegistryItemsRequest,
    ListRegistryItemsResponse,
    ListRobotsRequest,
    ListRobotsResponse,
    Location,
    LocationAuth,
    LocationAuthRequest,
    LocationAuthResponse,
    LogEntry,
    MarkPartAsMainRequest,
    MarkPartAsMainResponse,
    MarkPartForRestartRequest,
    MarkPartForRestartResponse,
    Module,
    NewRobotPartRequest,
    NewRobotPartResponse,
    NewRobotRequest,
    NewRobotResponse,
    Organization,
    OrganizationInvite,
    OrganizationMember,
    RemoveRoleRequest,
    RemoveRoleResponse,
    ResendOrganizationInviteRequest,
    ResendOrganizationInviteResponse,
    Robot,
    RobotPart,
    RobotPartHistoryEntry,
    RotateKeyRequest,
    RotateKeyResponse,
    RoverRentalRobot,
    ShareLocationRequest,
    ShareLocationResponse,
    TailRobotPartLogsRequest,
    TailRobotPartLogsResponse,
    UnshareLocationRequest,
    UnshareLocationResponse,
    UpdateFragmentRequest,
    UpdateFragmentResponse,
    UpdateLocationRequest,
    UpdateLocationResponse,
    UpdateModuleRequest,
    UpdateModuleResponse,
    UpdateOrganizationInviteAuthorizationsRequest,
    UpdateOrganizationInviteAuthorizationsResponse,
    UpdateOrganizationRequest,
    UpdateOrganizationResponse,
    UpdateRegistryItemRequest,
    UpdateRegistryItemResponse,
    UpdateRobotPartRequest,
    UpdateRobotPartResponse,
    UpdateRobotRequest,
    UpdateRobotResponse,
    UploadModuleFileRequest,
    UploadModuleFileResponse,
)
from viam.proto.app.billing import (
    BillingServiceBase,
    GetCurrentMonthUsageRequest,
    GetCurrentMonthUsageResponse,
    GetInvoicePdfRequest,
    GetInvoicePdfResponse,
    GetInvoicesSummaryRequest,
    GetInvoicesSummaryResponse,
    GetOrgBillingInformationRequest,
    GetOrgBillingInformationResponse,
)
from viam.proto.app.data import (
    AddBinaryDataToDatasetByIDsRequest,
    AddBinaryDataToDatasetByIDsResponse,
    AddBoundingBoxToImageByIDRequest,
    AddBoundingBoxToImageByIDResponse,
    AddTagsToBinaryDataByFilterRequest,
    AddTagsToBinaryDataByFilterResponse,
    AddTagsToBinaryDataByIDsRequest,
    AddTagsToBinaryDataByIDsResponse,
    BinaryData,
    BinaryDataByFilterRequest,
    BinaryDataByFilterResponse,
    BinaryDataByIDsRequest,
    BinaryDataByIDsResponse,
    BoundingBoxLabelsByFilterRequest,
    BoundingBoxLabelsByFilterResponse,
    ConfigureDatabaseUserRequest,
    ConfigureDatabaseUserResponse,
    DataServiceBase,
    DeleteBinaryDataByFilterRequest,
    DeleteBinaryDataByFilterResponse,
    DeleteBinaryDataByIDsRequest,
    DeleteBinaryDataByIDsResponse,
    DeleteTabularDataRequest,
    DeleteTabularDataResponse,
    GetDatabaseConnectionRequest,
    GetDatabaseConnectionResponse,
    RemoveBinaryDataFromDatasetByIDsRequest,
    RemoveBinaryDataFromDatasetByIDsResponse,
    RemoveBoundingBoxFromImageByIDRequest,
    RemoveBoundingBoxFromImageByIDResponse,
    RemoveTagsFromBinaryDataByFilterRequest,
    RemoveTagsFromBinaryDataByFilterResponse,
    RemoveTagsFromBinaryDataByIDsRequest,
    RemoveTagsFromBinaryDataByIDsResponse,
    TabularData,
    TabularDataByFilterRequest,
    TabularDataByFilterResponse,
    TabularDataByMQLRequest,
    TabularDataByMQLResponse,
    TabularDataBySQLRequest,
    TabularDataBySQLResponse,
    TagsByFilterRequest,
    TagsByFilterResponse,
)
from viam.proto.app.datasync import (
    DataCaptureUploadRequest,
    DataCaptureUploadResponse,
    DataSyncServiceBase,
    FileUploadRequest,
    FileUploadResponse,
    StreamingDataCaptureUploadRequest,
    StreamingDataCaptureUploadResponse,
)
from viam.proto.app.mltraining import (
    CancelTrainingJobRequest,
    CancelTrainingJobResponse,
    DeleteCompletedTrainingJobRequest,
    DeleteCompletedTrainingJobResponse,
    GetTrainingJobRequest,
    GetTrainingJobResponse,
    ListTrainingJobsRequest,
    ListTrainingJobsResponse,
    MLTrainingServiceBase,
    SubmitTrainingJobRequest,
    SubmitTrainingJobResponse,
    TrainingJobMetadata,
)
from viam.proto.common import DoCommandRequest, DoCommandResponse, GeoObstacle, GeoPoint, PointCloudObject, Pose, PoseInFrame, ResourceName
from viam.proto.service.mlmodel import (
    FlatTensor,
    FlatTensorDataDouble,
    FlatTensorDataFloat,
    FlatTensorDataInt8,
    FlatTensorDataInt16,
    FlatTensorDataInt32,
    FlatTensorDataInt64,
    FlatTensorDataUInt8,
    FlatTensorDataUInt16,
    FlatTensorDataUInt32,
    FlatTensorDataUInt64,
    FlatTensors,
)
from viam.proto.service.motion import (
    Constraints,
    GetPlanRequest,
    GetPlanResponse,
    GetPoseRequest,
    GetPoseResponse,
    ListPlanStatusesRequest,
    ListPlanStatusesResponse,
    MotionServiceBase,
    MoveOnGlobeRequest,
    MoveOnGlobeResponse,
    MoveOnMapNewRequest,
    MoveOnMapNewResponse,
    MoveOnMapRequest,
    MoveOnMapResponse,
    MoveRequest,
    MoveResponse,
    StopPlanRequest,
    StopPlanResponse,
)
from viam.proto.service.navigation import MapType, Mode, Path, Waypoint
from viam.proto.service.sensors import (
    GetReadingsRequest,
    GetReadingsResponse,
    GetSensorsRequest,
    GetSensorsResponse,
    Readings,
    SensorsServiceBase,
)
from viam.proto.service.slam import MappingMode
from viam.proto.service.vision import Classification, Detection
from viam.services.mlmodel import File, LabelType, Metadata, MLModel, TensorInfo
from viam.services.mlmodel.utils import flat_tensors_to_ndarrays, ndarrays_to_flat_tensors
from viam.services.navigation import Navigation
from viam.services.slam import SLAM
from viam.services.vision import Vision
from viam.utils import ValueTypes, datetime_to_timestamp, dict_to_struct, struct_to_dict


class MockVision(Vision):
    def __init__(
        self,
        name: str,
        detectors: List[str],
        detections: List[Detection],
        classifiers: List[str],
        classifications: List[Classification],
        segmenters: List[str],
        point_clouds: List[PointCloudObject],
    ):
        self.detectors = detectors
        self.detections = detections
        self.classifiers = classifiers
        self.classifications = classifications
        self.segmenters = segmenters
        self.point_clouds = point_clouds
        self.extra: Optional[Mapping[str, Any]] = None
        self.timeout: Optional[float] = None
        super().__init__(name)

    async def get_detections_from_camera(
        self, camera_name: str, *, extra: Optional[Mapping[str, Any]] = None, timeout: Optional[float] = None
    ) -> List[Detection]:
        self.extra = extra
        self.timeout = timeout
        return self.detections

    async def get_detections(
        self, image: Union[Image.Image, RawImage], *, extra: Optional[Mapping[str, Any]] = None, timeout: Optional[float] = None
    ) -> List[Detection]:
        self.extra = extra
        self.timeout = timeout
        return self.detections

    async def get_classifications_from_camera(
        self, camera_name: str, count: int, *, extra: Optional[Mapping[str, Any]] = None, timeout: Optional[float] = None
    ) -> List[Classification]:
        self.extra = extra
        self.timeout = timeout
        return self.classifications

    async def get_classifications(
        self, image: Union[Image.Image, RawImage], count: int, *, extra: Optional[Mapping[str, Any]] = None, timeout: Optional[float] = None
    ) -> List[Classification]:
        self.extra = extra
        self.timeout = timeout
        return self.classifications

    async def get_object_point_clouds(
        self, camera_name: str, *, extra: Optional[Mapping[str, Any]] = None, timeout: Optional[float] = None
    ) -> List[PointCloudObject]:
        self.extra = extra
        self.timeout = timeout
        return self.point_clouds

    async def do_command(self, command: Mapping[str, ValueTypes], *, timeout: Optional[float] = None) -> Mapping[str, ValueTypes]:
        self.timeout = timeout
        return {"cmd": command}


class MockMLModel(MLModel):
    INT8_NDARRAY = np.array([[0, -1], [8, 8]], dtype=np.int8)
    INT16_NDARRAY = np.array([1, 0, 0, 69, -1, 16], dtype=np.int16)
    INT32_NDARRAY = np.array([0, -1, 32], dtype=np.int32)
    INT64_NDARRAY = np.array([(-2) ** 63, -1, 64], dtype=np.int64)
    UINT8_NDARRAY = np.array([0, 1, 8], dtype=np.uint8)
    UINT16_NDARRAY = np.array([[0, 1], [16, 16]], dtype=np.uint16)
    UINT32_NDARRAY = np.array([0, 1, 32], dtype=np.uint32)
    UINT64_NDARRAY = np.array([0, 1, 2**63], dtype=np.uint64)
    FLOAT_NDARRAY = np.array([[0, -88.8], [32, 32]], dtype=np.float32)
    DOUBLE_NDARRAY = np.array([0, -88.8, 88888888], dtype=np.float64)
    SQUARE_INT16_NDARRAY = np.array([[-257, 0, 256], [-257, 0, 256], [-257, 0, 256]], dtype=np.int16)

    EMPTY_NDARRAYS = {}
    EMPTY_TENSORS = FlatTensors(tensors=None)

    DOUBLE_NDARRAYS = {"0": DOUBLE_NDARRAY}
    DOUBLE_TENSORS = FlatTensors(tensors={"0": FlatTensor(shape=(3,), double_tensor=FlatTensorDataDouble(data=DOUBLE_NDARRAY))})

    DOUBLE_FLOAT_NDARRAYS = {"0": DOUBLE_NDARRAY, "1": FLOAT_NDARRAY}
    DOUBLE_FLOAT_TENSORS = FlatTensors(
        tensors={
            "0": FlatTensor(shape=(3,), double_tensor=FlatTensorDataDouble(data=DOUBLE_NDARRAY)),
            "1": FlatTensor(shape=(2, 2), float_tensor=FlatTensorDataFloat(data=FLOAT_NDARRAY.flatten())),
        }
    )

    INTS_NDARRAYS = {"0": INT8_NDARRAY, "1": INT16_NDARRAY, "2": INT32_NDARRAY, "3": INT64_NDARRAY}
    INTS_FLAT_TENSORS = FlatTensors(
        tensors={
            "0": FlatTensor(shape=(2, 2), int8_tensor=FlatTensorDataInt8(data=INT8_NDARRAY.tobytes())),
            "1": FlatTensor(shape=(6,), int16_tensor=FlatTensorDataInt16(data=INT16_NDARRAY.flatten().astype(np.uint32))),
            "2": FlatTensor(shape=(3,), int32_tensor=FlatTensorDataInt32(data=INT32_NDARRAY)),
            "3": FlatTensor(shape=(3,), int64_tensor=FlatTensorDataInt64(data=INT64_NDARRAY)),
        }
    )

    UINTS_NDARRAYS = {"0": UINT8_NDARRAY, "1": UINT16_NDARRAY, "2": UINT32_NDARRAY, "3": UINT64_NDARRAY}
    UINTS_FLAT_TENSORS = FlatTensors(
        tensors={
            "0": FlatTensor(shape=(3,), uint8_tensor=FlatTensorDataUInt8(data=UINT8_NDARRAY.tobytes())),
            "1": FlatTensor(shape=(2, 2), uint16_tensor=FlatTensorDataUInt16(data=UINT16_NDARRAY.flatten().astype(np.uint32))),
            "2": FlatTensor(shape=(3,), uint32_tensor=FlatTensorDataUInt32(data=UINT32_NDARRAY)),
            "3": FlatTensor(shape=(3,), uint64_tensor=FlatTensorDataUInt64(data=UINT64_NDARRAY)),
        }
    )

    SQUARE_INT_UINT_NDARRAYS = {"0": SQUARE_INT16_NDARRAY, "1": UINT64_NDARRAY}
    SQUARE_INT_UINT_TENSORS = {
        "0": FlatTensor(shape=(3, 3), int16_tensor=FlatTensorDataInt16(data=SQUARE_INT16_NDARRAY)),
        "1": FlatTensor(shape=(3,), int64_tensor=FlatTensorDataInt64(data=INT64_NDARRAY)),
    }

    META_INPUTS = [TensorInfo(name="image", description="i0", data_type="uint8", shape=[300, 200])]
    META_OUTPUTS = [
        TensorInfo(name="n_detections", description="o0", data_type="int32", shape=[1]),
        TensorInfo(name="confidence_scores", description="o1", data_type="float32", shape=[3, 1]),
        TensorInfo(
            name="labels",
            description="o2",
            data_type="int32",
            shape=[3, 1],
            associated_files=[
                File(
                    name="category_labels.txt",
                    description="these labels represent types of plants",
                    label_type=LabelType.LABEL_TYPE_TENSOR_VALUE,
                )
            ],
        ),
        TensorInfo(name="locations", description="o3", data_type="float32", shape=[4, 3, 1]),
    ]
    META = Metadata(name="fake_detector", type="object_detector", description="desc", input_info=META_INPUTS, output_info=META_OUTPUTS)

    def __init__(self, name: str):
        self.timeout: Optional[float] = None

        super().__init__(name)

    async def infer(self, input_tensors: Dict[str, NDArray], *, timeout: Optional[float] = None) -> Dict[str, NDArray]:
        self.timeout = timeout
        request_data = ndarrays_to_flat_tensors(input_tensors)
        response_data = flat_tensors_to_ndarrays(request_data)
        return response_data

    async def metadata(self, *, timeout: Optional[float] = None) -> Metadata:
        self.timeout = timeout
        return self.META


class MockMotion(MotionServiceBase):
    def __init__(
        self,
        move_responses: Dict[str, bool],
        get_pose_responses: Dict[str, PoseInFrame],
        get_plan_response: GetPlanResponse,
        list_plan_statuses_response: ListPlanStatusesResponse,
    ):
        self.move_responses = move_responses
        self.get_pose_responses = get_pose_responses
        self.get_plan_response = get_plan_response
        self.list_plan_statuses_response = list_plan_statuses_response
        self.constraints: Optional[Constraints] = None
        self.extra: Optional[Mapping[str, Any]] = None
        self.timeout: Optional[float] = None

    async def Move(self, stream: Stream[MoveRequest, MoveResponse]) -> None:
        request = await stream.recv_message()
        assert request is not None
        name: ResourceName = request.component_name
        self.constraints = request.constraints
        self.extra = struct_to_dict(request.extra)
        self.timeout = stream.deadline.time_remaining() if stream.deadline else None
        success = self.move_responses[name.name]
        response = MoveResponse(success=success)
        await stream.send_message(response)

    async def MoveOnMap(self, stream: Stream[MoveOnMapRequest, MoveOnMapResponse]) -> None:
        request = await stream.recv_message()
        assert request is not None
        self.component_name = request.component_name
        self.destination = request.destination
        self.slam_service = request.slam_service_name
        self.extra = struct_to_dict(request.extra)
        self.timeout = stream.deadline.time_remaining() if stream.deadline else None
        await stream.send_message(MoveOnMapResponse(success=True))

    async def MoveOnMapNew(self, stream: Stream[MoveOnMapNewRequest, MoveOnMapNewResponse]) -> None:
        raise NotImplementedError()

    async def MoveOnGlobe(self, stream: Stream[MoveOnGlobeRequest, MoveOnGlobeResponse]) -> None:
        request = await stream.recv_message()
        assert request is not None
        self.component_name = request.component_name
        self.destination = request.destination
        self.movement_sensor = request.movement_sensor_name
        self.obstacles = request.obstacles
        self.heading = request.heading
        self.configuration = request.motion_configuration
        self.extra = struct_to_dict(request.extra)
        self.timeout = stream.deadline.time_remaining() if stream.deadline else None
        self.execution_id = "some execution id"
        await stream.send_message(MoveOnGlobeResponse(execution_id=self.execution_id))

    async def GetPose(self, stream: Stream[GetPoseRequest, GetPoseResponse]) -> None:
        request = await stream.recv_message()
        assert request is not None
        name: ResourceName = request.component_name
        self.extra = struct_to_dict(request.extra)
        self.timeout = stream.deadline.time_remaining() if stream.deadline else None
        pose = self.get_pose_responses[name.name]
        response = GetPoseResponse(pose=pose)
        await stream.send_message(response)

    async def StopPlan(self, stream: Stream[StopPlanRequest, StopPlanResponse]) -> None:
        request = await stream.recv_message()
        assert request is not None
        self.component_name = request.component_name
        self.extra = struct_to_dict(request.extra)
        self.timeout = stream.deadline.time_remaining() if stream.deadline else None
        await stream.send_message(StopPlanResponse())

    async def ListPlanStatuses(self, stream: Stream[ListPlanStatusesRequest, ListPlanStatusesResponse]) -> None:
        request = await stream.recv_message()
        assert request is not None
        self.only_active_plans = request.only_active_plans
        self.extra = struct_to_dict(request.extra)
        self.timeout = stream.deadline.time_remaining() if stream.deadline else None
        response = self.list_plan_statuses_response
        await stream.send_message(response)

    async def GetPlan(self, stream: Stream[GetPlanRequest, GetPlanResponse]) -> None:
        request = await stream.recv_message()
        assert request is not None
        self.component_name = request.component_name
        self.last_plan_only = request.last_plan_only
        self.execution_id = request.execution_id
        self.extra = struct_to_dict(request.extra)
        self.timeout = stream.deadline.time_remaining() if stream.deadline else None
        await stream.send_message(self.get_plan_response)

    async def DoCommand(self, stream: Stream[DoCommandRequest, DoCommandResponse]) -> None:
        request = await stream.recv_message()
        assert request is not None
        self.timeout = stream.deadline.time_remaining() if stream.deadline else None
        await stream.send_message(DoCommandResponse(result=request.command))


class MockSensors(SensorsServiceBase):
    def __init__(self, sensors: List[ResourceName], readings: List[Readings]):
        self.sensors = sensors
        self.readings = readings
        self.extra: Optional[Mapping[str, Any]] = None
        self.timeout: Optional[float] = None

    async def GetSensors(self, stream: Stream[GetSensorsRequest, GetSensorsResponse]) -> None:
        request = await stream.recv_message()
        assert request is not None
        self.extra = struct_to_dict(request.extra)
        self.timeout = stream.deadline.time_remaining() if stream.deadline else None
        response = GetSensorsResponse(sensor_names=self.sensors)
        await stream.send_message(response)

    async def GetReadings(self, stream: Stream[GetReadingsRequest, GetReadingsResponse]) -> None:
        request = await stream.recv_message()
        assert request is not None
        self.extra = struct_to_dict(request.extra)
        self.timeout = stream.deadline.time_remaining() if stream.deadline else None
        self.sensors_for_readings: List[ResourceName] = list(request.sensor_names)
        response = GetReadingsResponse(readings=self.readings)
        await stream.send_message(response)

    async def DoCommand(self, stream: Stream[DoCommandRequest, DoCommandResponse]) -> None:
        request = await stream.recv_message()
        assert request is not None
        self.timeout = stream.deadline.time_remaining() if stream.deadline else None
        await stream.send_message(DoCommandResponse(result=request.command))


class MockSLAM(SLAM):
    INTERNAL_STATE_CHUNKS = [bytes(5), bytes(2)]
    POINT_CLOUD_PCD_CHUNKS = [bytes(3), bytes(2)]
    POSITION = Pose(x=1, y=2, z=3, o_x=2, o_y=3, o_z=4, theta=20)
<<<<<<< HEAD
=======
    LAST_UPDATE = datetime(2023, 3, 12, 3, 24, 34, 29)
    CLOUD_SLAM = False
    MAPPING_MODE = MappingMode.MAPPING_MODE_UNSPECIFIED
>>>>>>> 4bfc2dc6

    def __init__(self, name: str):
        self.name = name
        self.timeout: Optional[float] = None
        super().__init__(name)

    async def get_internal_state(self, *, timeout: Optional[float] = None) -> List[bytes]:
        self.timeout = timeout
        return self.INTERNAL_STATE_CHUNKS

    async def get_point_cloud_map(self, *, timeout: Optional[float] = None) -> List[bytes]:
        self.timeout = timeout
        return self.POINT_CLOUD_PCD_CHUNKS

    async def get_position(self, *, timeout: Optional[float] = None) -> Pose:
        self.timeout = timeout
        return self.POSITION

<<<<<<< HEAD
=======
    async def get_latest_map_info(self, *, timeout: Optional[float] = None) -> datetime:
        self.timeout = timeout
        return self.LAST_UPDATE

    async def get_properties(self, *, timeout: Optional[float] = None) -> Tuple[bool, MappingMode.ValueType]:
        self.timeout = timeout
        return (self.CLOUD_SLAM, self.MAPPING_MODE)

>>>>>>> 4bfc2dc6
    async def do_command(self, command: Mapping[str, ValueTypes], *, timeout: Optional[float] = None, **kwargs) -> Mapping[str, ValueTypes]:
        return {"command": command}


class MockNavigation(Navigation):
    LOCATION = GeoPoint(latitude=100.0, longitude=150.0)
    OBSTACLES = [GeoObstacle(location=GeoPoint(latitude=200.0, longitude=250.0))]
    WAYPOINTS = [Waypoint(location=GeoPoint(latitude=300.0, longitude=350.0))]
    PATHS = [Path(destination_waypoint_id="foo", geopoints=[LOCATION])]

    def __init__(self, name: str):
        self.name = name
        self.add_waypoints: list[GeoPoint] = []
        self.remove_waypoints: list[str] = []
        self.mode = Mode.MODE_UNSPECIFIED
        self.map_type = MapType.MAP_TYPE_UNSPECIFIED
        self.timeout: Optional[float] = None
        super().__init__(name)

    async def get_paths(self, *, timeout: Optional[float] = None) -> List[Path]:
        self.timeout = timeout
        return self.PATHS

    async def get_location(self, *, timeout: Optional[float] = None) -> GeoPoint:
        self.timeout = timeout
        return self.LOCATION

    async def get_obstacles(self, *, timeout: Optional[float] = None) -> List[GeoObstacle]:
        self.timeout = timeout
        return self.OBSTACLES

    async def get_waypoints(self, *, timeout: Optional[float] = None) -> List[Waypoint]:
        self.timeout = timeout
        return self.WAYPOINTS

    async def add_waypoint(self, point: GeoPoint, *, timeout: Optional[float] = None):
        self.timeout = timeout
        self.add_waypoints.append(point)

    async def remove_waypoint(self, id: str, *, timeout: Optional[float] = None):
        self.timeout = timeout
        self.remove_waypoints.append(id)

    async def get_mode(self, *, timeout: Optional[float] = None) -> Mode.ValueType:
        self.timeout = timeout
        return self.mode

    async def set_mode(self, mode: Mode.ValueType, *, timeout: Optional[float] = None):
        self.timeout = timeout
        self.mode = mode

    async def get_properties(self, *, timeout: Optional[float] = None) -> MapType.ValueType:
        self.timeout = timeout
        return self.map_type

    async def do_command(self, command: Mapping[str, ValueTypes], *, timeout: Optional[float] = None, **kwargs) -> Mapping[str, ValueTypes]:
        return {"command": command}


class MockData(DataServiceBase):
    def __init__(
        self,
        tabular_response: List[DataClient.TabularData],
        binary_response: List[DataClient.BinaryData],
        delete_remove_response: int,
        tags_response: List[str],
        bbox_labels_response: List[str],
        hostname_response: str,
    ):
        self.tabular_response = tabular_response
        self.binary_response = binary_response
        self.delete_remove_response = delete_remove_response
        self.tags_response = tags_response
        self.bbox_labels_response = bbox_labels_response
        self.hostname_response = hostname_response
        self.was_tabular_data_requested = False
        self.was_binary_data_requested = False

    async def TabularDataByFilter(self, stream: Stream[TabularDataByFilterRequest, TabularDataByFilterResponse]) -> None:
        request = await stream.recv_message()
        assert request is not None
        if self.was_tabular_data_requested:
            await stream.send_message(TabularDataByFilterResponse(data=None))
            return
        self.filter = request.data_request.filter
        tabular_response_structs = []
        tabular_metadata = [data.metadata for data in self.tabular_response]
        for idx, tabular_data in enumerate(self.tabular_response):
            tabular_response_structs.append(
                TabularData(
                    data=dict_to_struct(tabular_data.data),
                    metadata_index=idx,
                    time_requested=datetime_to_timestamp(tabular_data.time_requested),
                    time_received=datetime_to_timestamp(tabular_data.time_received),
                )
            )
        await stream.send_message(TabularDataByFilterResponse(data=tabular_response_structs, metadata=tabular_metadata))
        self.was_tabular_data_requested = True

    async def BinaryDataByFilter(self, stream: Stream[BinaryDataByFilterRequest, BinaryDataByFilterResponse]) -> None:
        request = await stream.recv_message()
        assert request is not None
        if self.was_binary_data_requested:
            await stream.send_message(BinaryDataByFilterResponse())
            return
        self.filter = request.data_request.filter
        self.include_binary = request.include_binary
        await stream.send_message(
            BinaryDataByFilterResponse(data=[BinaryData(binary=data.data, metadata=data.metadata) for data in self.binary_response])
        )
        self.was_binary_data_requested = True

    async def BinaryDataByIDs(self, stream: Stream[BinaryDataByIDsRequest, BinaryDataByIDsResponse]) -> None:
        request = await stream.recv_message()
        assert request is not None
        self.binary_ids = request.binary_ids
        await stream.send_message(
            BinaryDataByIDsResponse(data=[BinaryData(binary=data.data, metadata=data.metadata) for data in self.binary_response])
        )

    async def DeleteTabularData(self, stream: Stream[DeleteTabularDataRequest, DeleteTabularDataResponse]) -> None:
        request = await stream.recv_message()
        assert request is not None
        self.organization_id = request.organization_id
        self.delete_older_than_days = request.delete_older_than_days
        await stream.send_message(DeleteTabularDataResponse(deleted_count=self.delete_remove_response))

    async def DeleteBinaryDataByFilter(self, stream: Stream[DeleteBinaryDataByFilterRequest, DeleteBinaryDataByFilterResponse]) -> None:
        request = await stream.recv_message()
        assert request is not None
        self.filter = request.filter
        await stream.send_message(DeleteBinaryDataByFilterResponse(deleted_count=self.delete_remove_response))

    async def DeleteBinaryDataByIDs(self, stream: Stream[DeleteBinaryDataByIDsRequest, DeleteBinaryDataByIDsResponse]) -> None:
        request = await stream.recv_message()
        assert request is not None
        self.binary_ids = request.binary_ids
        await stream.send_message(DeleteBinaryDataByIDsResponse(deleted_count=self.delete_remove_response))

    async def AddTagsToBinaryDataByIDs(self, stream: Stream[AddTagsToBinaryDataByIDsRequest, AddTagsToBinaryDataByIDsResponse]) -> None:
        request = await stream.recv_message()
        assert request is not None
        self.binary_ids = request.binary_ids
        self.tags = request.tags
        await stream.send_message(AddTagsToBinaryDataByIDsResponse())

    async def AddTagsToBinaryDataByFilter(
        self, stream: Stream[AddTagsToBinaryDataByFilterRequest, AddTagsToBinaryDataByFilterResponse]
    ) -> None:
        request = await stream.recv_message()
        assert request is not None
        self.filter = request.filter
        self.tags = request.tags
        await stream.send_message(AddTagsToBinaryDataByFilterResponse())

    async def RemoveTagsFromBinaryDataByIDs(
        self, stream: Stream[RemoveTagsFromBinaryDataByIDsRequest, RemoveTagsFromBinaryDataByIDsResponse]
    ) -> None:
        request = await stream.recv_message()
        assert request is not None
        self.binary_ids = request.binary_ids
        self.tags = request.tags
        await stream.send_message(RemoveTagsFromBinaryDataByIDsResponse(deleted_count=self.delete_remove_response))

    async def RemoveTagsFromBinaryDataByFilter(
        self, stream: Stream[RemoveTagsFromBinaryDataByFilterRequest, RemoveTagsFromBinaryDataByFilterResponse]
    ) -> None:
        request = await stream.recv_message()
        assert request is not None
        self.filter = request.filter
        self.tags = request.tags
        await stream.send_message(RemoveTagsFromBinaryDataByFilterResponse(deleted_count=len(request.tags)))

    async def TagsByFilter(self, stream: Stream[TagsByFilterRequest, TagsByFilterResponse]) -> None:
        request = await stream.recv_message()
        assert request is not None
        self.filter = request.filter
        await stream.send_message(TagsByFilterResponse(tags=self.tags_response))

    async def AddBoundingBoxToImageByID(self, stream: Stream[AddBoundingBoxToImageByIDRequest, AddBoundingBoxToImageByIDResponse]) -> None:
        request = await stream.recv_message()
        assert request is not None
        await stream.send_message(AddBoundingBoxToImageByIDResponse(bbox_id=self.bbox_labels_response[0]))

    async def RemoveBoundingBoxFromImageByID(
        self, stream: Stream[RemoveBoundingBoxFromImageByIDRequest, RemoveBoundingBoxFromImageByIDResponse]
    ) -> None:
        request = await stream.recv_message()
        assert request is not None
        self.removed_label = request.bbox_id
        self.removed_id = request.binary_id
        await stream.send_message(RemoveBoundingBoxFromImageByIDResponse())

    async def BoundingBoxLabelsByFilter(self, stream: Stream[BoundingBoxLabelsByFilterRequest, BoundingBoxLabelsByFilterResponse]) -> None:
        request = await stream.recv_message()
        assert request is not None
        self.filter = request.filter
        await stream.send_message(BoundingBoxLabelsByFilterResponse(labels=self.bbox_labels_response))

    async def GetDatabaseConnection(self, stream: Stream[GetDatabaseConnectionRequest, GetDatabaseConnectionResponse]) -> None:
        request = await stream.recv_message()
        assert request is not None
        self.organization_id = request.organization_id
        await stream.send_message(GetDatabaseConnectionResponse(hostname=self.hostname_response))

    async def ConfigureDatabaseUser(self, stream: Stream[ConfigureDatabaseUserRequest, ConfigureDatabaseUserResponse]) -> None:
        raise NotImplementedError()

    async def AddBinaryDataToDatasetByIDs(
        self, stream: Stream[AddBinaryDataToDatasetByIDsRequest, AddBinaryDataToDatasetByIDsResponse]
    ) -> None:
        raise NotImplementedError()

    async def RemoveBinaryDataFromDatasetByIDs(
        self, stream: Stream[RemoveBinaryDataFromDatasetByIDsRequest, RemoveBinaryDataFromDatasetByIDsResponse]
    ) -> None:
        raise NotImplementedError()

    async def TabularDataBySQL(self, stream: Stream[TabularDataBySQLRequest, TabularDataBySQLResponse]) -> None:
        raise NotImplementedError()

    async def TabularDataByMQL(self, stream: Stream[TabularDataByMQLRequest, TabularDataByMQLResponse]) -> None:
        raise NotImplementedError()


class MockDataSync(DataSyncServiceBase):
    def __init__(self, file_upload_response: str):
        self.file_upload_response = file_upload_response

    async def DataCaptureUpload(self, stream: Stream[DataCaptureUploadRequest, DataCaptureUploadResponse]) -> None:
        request = await stream.recv_message()
        assert request is not None
        self.metadata = request.metadata
        self.sensor_contents = request.sensor_contents
        await stream.send_message(DataCaptureUploadResponse(file_id=self.file_upload_response))

    async def FileUpload(self, stream: Stream[FileUploadRequest, FileUploadResponse]) -> None:
        request_metadata = await stream.recv_message()
        assert request_metadata is not None
        self.metadata = request_metadata.metadata
        request_file_contents = await stream.recv_message()
        assert request_file_contents is not None
        self.binary_data = request_file_contents.file_contents.data
        await stream.send_message(FileUploadResponse(file_id=self.file_upload_response))

    async def StreamingDataCaptureUpload(
        self, stream: Stream[StreamingDataCaptureUploadRequest, StreamingDataCaptureUploadResponse]
    ) -> None:
        request_metadata = await stream.recv_message()
        assert request_metadata is not None
        self.metadata = request_metadata.metadata.upload_metadata
        request_data_contents = await stream.recv_message()
        assert request_data_contents is not None
        self.binary_data = request_data_contents.data
        await stream.send_message(StreamingDataCaptureUploadResponse(file_id=self.file_upload_response))


class MockMLTraining(MLTrainingServiceBase):
    def __init__(self, job_id: str, training_metadata: TrainingJobMetadata):
        self.job_id = job_id
        self.training_metadata = training_metadata

    async def SubmitTrainingJob(self, stream: Stream[SubmitTrainingJobRequest, SubmitTrainingJobResponse]) -> None:
        request = await stream.recv_message()
        assert request is not None
        self.org_id = request.organization_id
        self.model_name = request.model_name
        self.model_version = request.model_version
        self.model_type = request.model_type
        self.tags = request.tags
        await stream.send_message(SubmitTrainingJobResponse(id=self.job_id))

    async def GetTrainingJob(self, stream: Stream[GetTrainingJobRequest, GetTrainingJobResponse]) -> None:
        request = await stream.recv_message()
        assert request is not None
        self.training_job_id = request.id
        await stream.send_message(GetTrainingJobResponse(metadata=self.training_metadata))

    async def ListTrainingJobs(self, stream: Stream[ListTrainingJobsRequest, ListTrainingJobsResponse]) -> None:
        request = await stream.recv_message()
        assert request is not None
        self.training_status = request.status
        self.org_id = request.organization_id
        await stream.send_message(ListTrainingJobsResponse(jobs=[self.training_metadata]))

    async def CancelTrainingJob(self, stream: Stream[CancelTrainingJobRequest, CancelTrainingJobResponse]) -> None:
        request = await stream.recv_message()
        assert request is not None
        self.cancel_job_id = request.id
        await stream.send_message(CancelTrainingJobResponse())

    async def DeleteCompletedTrainingJob(
        self, stream: Stream[DeleteCompletedTrainingJobRequest, DeleteCompletedTrainingJobResponse]
    ) -> None:
        raise NotImplementedError()


class MockBilling(BillingServiceBase):
    def __init__(
        self,
        pdf: bytes,
        curr_month_usage: GetCurrentMonthUsageResponse,
        invoices_summary: GetInvoicesSummaryResponse,
        billing_info: GetOrgBillingInformationResponse,
    ):
        self.pdf = pdf
        self.curr_month_usage = curr_month_usage
        self.invoices_summary = invoices_summary
        self.billing_info = billing_info

    async def GetCurrentMonthUsage(self, stream: Stream[GetCurrentMonthUsageRequest, GetCurrentMonthUsageResponse]) -> None:
        request = await stream.recv_message()
        assert request is not None
        self.org_id = request.org_id
        await stream.send_message(self.curr_month_usage)

    async def GetInvoicePdf(self, stream: Stream[GetInvoicePdfRequest, GetInvoicePdfResponse]) -> None:
        request = await stream.recv_message()
        assert request is not None
        self.org_id = request.org_id
        self.invoice_id = request.id
        response = GetInvoicePdfResponse(chunk=self.pdf)
        await stream.send_message(response)

    async def GetInvoicesSummary(self, stream: Stream[GetInvoicesSummaryRequest, GetInvoicesSummaryResponse]) -> None:
        request = await stream.recv_message()
        assert request is not None
        self.org_id = request.org_id
        await stream.send_message(self.invoices_summary)

    async def GetOrgBillingInformation(self, stream: Stream[GetOrgBillingInformationRequest, GetOrgBillingInformationResponse]) -> None:
        request = await stream.recv_message()
        assert request is not None
        self.org_id = request.org_id
        await stream.send_message(self.billing_info)


class MockApp(AppServiceBase):
    def __init__(
        self,
        organizations: List[Organization],
        location: Location,
        robot: Robot,
        robot_part: RobotPart,
        log_entry: LogEntry,
        id: str,
        fragment: Fragment,
        available: bool,
        location_auth: LocationAuth,
        robot_part_history: List[RobotPartHistoryEntry],
        authorizations: List[Authorization],
        url: str,
        module: Module,
        members: List[OrganizationMember],
        invite: OrganizationInvite,
        rover_rental_robots: List[RoverRentalRobot],
        api_key: str,
        api_keys_with_authorizations: List[APIKeyWithAuthorizations],
    ):
        self.organizations = organizations
        self.location = location
        self.robot = robot
        self.robot_part = robot_part
        self.log_entry = log_entry
        self.id = id
        self.fragment = fragment
        self.available = available
        self.location_auth = location_auth
        self.robot_part_history = robot_part_history
        self.authorizations = authorizations
        self.url = url
        self.module = module
        self.members = members
        self.invite = invite
        self.rover_rental_robots = rover_rental_robots
        self.api_key = api_key
        self.api_keys_with_authorizations = api_keys_with_authorizations

    async def GetUserIDByEmail(self, stream: Stream[GetUserIDByEmailRequest, GetUserIDByEmailResponse]) -> None:
        raise NotImplementedError()

    async def CreateOrganization(self, stream: Stream[CreateOrganizationRequest, CreateOrganizationResponse]) -> None:
        raise NotImplementedError()

    async def ListOrganizations(self, stream: Stream[ListOrganizationsRequest, ListOrganizationsResponse]) -> None:
        request = await stream.recv_message()
        assert request is not None
        await stream.send_message(ListOrganizationsResponse(organizations=self.organizations))

    async def ListOrganizationsByUser(self, stream: Stream[ListOrganizationsByUserRequest, ListOrganizationsByUserResponse]) -> None:
        raise NotImplementedError()

    async def GetOrganization(self, stream: Stream[GetOrganizationRequest, GetOrganizationResponse]) -> None:
        request = await stream.recv_message()
        assert request is not None
        await stream.send_message(GetOrganizationResponse(organization=self.organizations[0]))

    async def GetOrganizationNamespaceAvailability(
        self, stream: Stream[GetOrganizationNamespaceAvailabilityRequest, GetOrganizationNamespaceAvailabilityResponse]
    ) -> None:
        request = await stream.recv_message()
        assert request is not None
        self.namespace = request.public_namespace
        await stream.send_message(GetOrganizationNamespaceAvailabilityResponse(available=self.available))

    async def UpdateOrganization(self, stream: Stream[UpdateOrganizationRequest, UpdateOrganizationResponse]) -> None:
        request = await stream.recv_message()
        assert request is not None
        self.update_region = request.region
        self.update_cid = request.cid
        self.update_name = request.name
        self.update_namespace = request.public_namespace
        await stream.send_message(UpdateOrganizationResponse(organization=self.organizations[0]))

    async def DeleteOrganization(self, stream: Stream[DeleteOrganizationRequest, DeleteOrganizationResponse]) -> None:
        request = await stream.recv_message()
        assert request is not None
        self.delete_org_called = True
        await stream.send_message(DeleteOrganizationResponse())

    async def ListOrganizationMembers(self, stream: Stream[ListOrganizationMembersRequest, ListOrganizationMembersResponse]) -> None:
        request = await stream.recv_message()
        assert request is not None
        await stream.send_message(ListOrganizationMembersResponse(members=self.members, invites=[self.invite]))

    async def CreateOrganizationInvite(self, stream: Stream[CreateOrganizationInviteRequest, CreateOrganizationInviteResponse]) -> None:
        request = await stream.recv_message()
        assert request is not None
        await stream.send_message(CreateOrganizationInviteResponse(invite=self.invite))

    async def UpdateOrganizationInviteAuthorizations(
        self, stream: Stream[UpdateOrganizationInviteAuthorizationsRequest, UpdateOrganizationInviteAuthorizationsResponse]
    ) -> None:
        request = await stream.recv_message()
        assert request is not None
        self.email = request.email
        self.add_authorizations = request.add_authorizations
        self.remove_authorizations = request.remove_authorizations
        await stream.send_message(UpdateOrganizationInviteAuthorizationsResponse(invite=self.invite))

    async def DeleteOrganizationMember(self, stream: Stream[DeleteOrganizationMemberRequest, DeleteOrganizationMemberResponse]) -> None:
        request = await stream.recv_message()
        assert request is not None
        self.deleted_member_id = request.user_id
        await stream.send_message(DeleteOrganizationMemberResponse())

    async def DeleteOrganizationInvite(self, stream: Stream[DeleteOrganizationInviteRequest, DeleteOrganizationInviteResponse]) -> None:
        request = await stream.recv_message()
        assert request is not None
        self.deleted_invite_email = request.email
        await stream.send_message(DeleteOrganizationInviteResponse())

    async def ResendOrganizationInvite(self, stream: Stream[ResendOrganizationInviteRequest, ResendOrganizationInviteResponse]) -> None:
        request = await stream.recv_message()
        assert request is not None
        self.resent_invite_email = request.email
        await stream.send_message(ResendOrganizationInviteResponse())

    async def CreateLocation(self, stream: Stream[CreateLocationRequest, CreateLocationResponse]) -> None:
        request = await stream.recv_message()
        assert request is not None
        self.name = request.name
        self.parent_location_id = request.parent_location_id
        await stream.send_message(CreateLocationResponse(location=self.location))

    async def GetLocation(self, stream: Stream[GetLocationRequest, GetLocationResponse]) -> None:
        request = await stream.recv_message()
        assert request is not None
        self.location_id = request.location_id
        await stream.send_message(GetLocationResponse(location=self.location))

    async def UpdateLocation(self, stream: Stream[UpdateLocationRequest, UpdateLocationResponse]) -> None:
        request = await stream.recv_message()
        assert request is not None
        self.location_id = request.location_id
        self.name = request.name
        self.parent_location_id = request.parent_location_id
        await stream.send_message(UpdateLocationResponse(location=self.location))

    async def DeleteLocation(self, stream: Stream[DeleteLocationRequest, DeleteLocationResponse]) -> None:
        request = await stream.recv_message()
        assert request is not None
        self.location_id = request.location_id
        await stream.send_message(DeleteLocationResponse())

    async def ListLocations(self, stream: Stream[ListLocationsRequest, ListLocationsResponse]) -> None:
        request = await stream.recv_message()
        assert request is not None
        await stream.send_message(ListLocationsResponse(locations=[self.location]))

    async def ShareLocation(self, stream: Stream[ShareLocationRequest, ShareLocationResponse]) -> None:
        request = await stream.recv_message()
        assert request is not None
        self.organization_id = request.organization_id
        self.location_id = request.location_id
        await stream.send_message(ShareLocationResponse())

    async def UnshareLocation(self, stream: Stream[UnshareLocationRequest, UnshareLocationResponse]) -> None:
        request = await stream.recv_message()
        assert request is not None
        self.organization_id = request.organization_id
        self.location_id = request.location_id
        await stream.send_message(UnshareLocationResponse())

    async def LocationAuth(self, stream: Stream[LocationAuthRequest, LocationAuthResponse]) -> None:
        request = await stream.recv_message()
        assert request is not None
        self.location_id = request.location_id
        await stream.send_message(LocationAuthResponse(auth=self.location_auth))

    async def CreateLocationSecret(self, stream: Stream[CreateLocationSecretRequest, CreateLocationSecretResponse]) -> None:
        request = await stream.recv_message()
        assert request is not None
        self.location_id = request.location_id
        await stream.send_message(CreateLocationSecretResponse(auth=self.location_auth))

    async def DeleteLocationSecret(self, stream: Stream[DeleteLocationSecretRequest, DeleteLocationSecretResponse]) -> None:
        request = await stream.recv_message()
        assert request is not None
        self.location_id = request.location_id
        self.secret_id = request.secret_id
        await stream.send_message(DeleteLocationSecretResponse())

    async def GetRobot(self, stream: Stream[GetRobotRequest, GetRobotResponse]) -> None:
        request = await stream.recv_message()
        assert request is not None
        self.robot_id = request.id
        await stream.send_message(GetRobotResponse(robot=self.robot))

    async def GetRoverRentalRobots(self, stream: Stream[GetRoverRentalRobotsRequest, GetRoverRentalRobotsResponse]) -> None:
        request = await stream.recv_message()
        assert request is not None
        await stream.send_message(GetRoverRentalRobotsResponse(robots=self.rover_rental_robots))

    async def GetRobotParts(self, stream: Stream[GetRobotPartsRequest, GetRobotPartsResponse]) -> None:
        request = await stream.recv_message()
        assert request is not None
        self.robot_id = request.robot_id
        await stream.send_message(GetRobotPartsResponse(parts=[self.robot_part]))

    async def GetRobotPart(self, stream: Stream[GetRobotPartRequest, GetRobotPartResponse]) -> None:
        request = await stream.recv_message()
        assert request is not None
        self.robot_part_id = request.id
        await stream.send_message(GetRobotPartResponse(part=self.robot_part))

    async def GetRobotPartLogs(self, stream: Stream[GetRobotPartLogsRequest, GetRobotPartLogsResponse]) -> None:
        request = await stream.recv_message()
        assert request is not None
        self.robot_part_id = request.id
        self.filter = request.filter
        self.errors_only = request.errors_only
        await stream.send_message(GetRobotPartLogsResponse(logs=[self.log_entry]))

    async def TailRobotPartLogs(self, stream: Stream[TailRobotPartLogsRequest, TailRobotPartLogsResponse]) -> None:
        request = await stream.recv_message()
        assert request is not None
        self.robot_part_id = request.id
        self.errors_only = request.errors_only
        self.filter = request.filter
        await stream.send_message(TailRobotPartLogsResponse(logs=[]))

    async def GetRobotPartHistory(self, stream: Stream[GetRobotPartHistoryRequest, GetRobotPartHistoryResponse]) -> None:
        request = await stream.recv_message()
        assert request is not None
        self.robot_part_id = request.id
        await stream.send_message(GetRobotPartHistoryResponse(history=self.robot_part_history))

    async def UpdateRobotPart(self, stream: Stream[UpdateRobotPartRequest, UpdateRobotPartResponse]) -> None:
        request = await stream.recv_message()
        assert request is not None
        self.robot_part_id = request.id
        self.name = request.name
        self.robot_config = request.robot_config
        await stream.send_message(UpdateRobotPartResponse(part=self.robot_part))

    async def NewRobotPart(self, stream: Stream[NewRobotPartRequest, NewRobotPartResponse]) -> None:
        request = await stream.recv_message()
        assert request is not None
        self.robot_id = request.robot_id
        self.part_name = request.part_name
        await stream.send_message(NewRobotPartResponse(part_id=self.id))

    async def DeleteRobotPart(self, stream: Stream[DeleteRobotPartRequest, DeleteRobotPartResponse]) -> None:
        request = await stream.recv_message()
        assert request is not None
        self.robot_part_id = request.part_id
        await stream.send_message(DeleteRobotPartResponse())

    async def MarkPartAsMain(self, stream: Stream[MarkPartAsMainRequest, MarkPartAsMainResponse]) -> None:
        request = await stream.recv_message()
        assert request is not None
        self.robot_part_id = request.part_id
        await stream.send_message(MarkPartAsMainResponse())

    async def MarkPartForRestart(self, stream: Stream[MarkPartForRestartRequest, MarkPartForRestartResponse]) -> None:
        request = await stream.recv_message()
        assert request is not None
        self.robot_part_id = request.part_id
        await stream.send_message(MarkPartForRestartResponse())

    async def CreateRobotPartSecret(self, stream: Stream[CreateRobotPartSecretRequest, CreateRobotPartSecretResponse]) -> None:
        request = await stream.recv_message()
        assert request is not None
        self.robot_part_id = request.part_id
        await stream.send_message(CreateRobotPartSecretResponse(part=self.robot_part))

    async def DeleteRobotPartSecret(self, stream: Stream[DeleteRobotPartSecretRequest, DeleteRobotPartSecretResponse]) -> None:
        request = await stream.recv_message()
        assert request is not None
        self.robot_part_id = request.part_id
        self.secret_id = request.secret_id
        await stream.send_message(DeleteRobotPartSecretResponse())

    async def ListRobots(self, stream: Stream[ListRobotsRequest, ListRobotsResponse]) -> None:
        request = await stream.recv_message()
        assert request is not None
        self.location_id = request.location_id
        await stream.send_message(ListRobotsResponse(robots=[self.robot]))

    async def NewRobot(self, stream: Stream[NewRobotRequest, NewRobotResponse]) -> None:
        request = await stream.recv_message()
        assert request is not None
        self.name = request.name
        self.location_id = request.location
        await stream.send_message(NewRobotResponse(id=self.id))

    async def UpdateRobot(self, stream: Stream[UpdateRobotRequest, UpdateRobotResponse]) -> None:
        request = await stream.recv_message()
        assert request is not None
        self.robot_id = request.id
        self.name = request.name
        self.location_id = request.location
        await stream.send_message(UpdateRobotResponse(robot=self.robot))

    async def DeleteRobot(self, stream: Stream[DeleteRobotRequest, DeleteRobotResponse]) -> None:
        request = await stream.recv_message()
        assert request is not None
        self.robot_id = request.id
        await stream.send_message(DeleteRobotResponse())

    async def ListFragments(self, stream: Stream[ListFragmentsRequest, ListFragmentsResponse]) -> None:
        request = await stream.recv_message()
        assert request is not None
        self.show_public = request.show_public
        await stream.send_message(ListFragmentsResponse(fragments=[self.fragment]))

    async def GetFragment(self, stream: Stream[GetFragmentRequest, GetFragmentResponse]) -> None:
        request = await stream.recv_message()
        assert request is not None
        self.fragment_id = request.id
        await stream.send_message(GetFragmentResponse(fragment=self.fragment))

    async def CreateFragment(self, stream: Stream[CreateFragmentRequest, CreateFragmentResponse]) -> None:
        request = await stream.recv_message()
        assert request is not None
        self.name = request.name
        await stream.send_message(CreateFragmentResponse(fragment=self.fragment))

    async def UpdateFragment(self, stream: Stream[UpdateFragmentRequest, UpdateFragmentResponse]) -> None:
        request = await stream.recv_message()
        assert request is not None
        self.fragment_id = request.id
        self.name = request.name
        self.public = request.public
        await stream.send_message(UpdateFragmentResponse(fragment=self.fragment))

    async def DeleteFragment(self, stream: Stream[DeleteFragmentRequest, DeleteFragmentResponse]) -> None:
        request = await stream.recv_message()
        assert request is not None
        self.fragment_id = request.id
        await stream.send_message(DeleteFragmentResponse())

    async def AddRole(self, stream: Stream[AddRoleRequest, AddRoleResponse]) -> None:
        request = await stream.recv_message()
        assert request is not None
        self.identity_id = request.authorization.identity_id
        self.role = request.authorization.authorization_id.split("_")[-1]
        self.resource_type = request.authorization.resource_type
        self.resource_id = request.authorization.resource_id
        await stream.send_message(AddRoleResponse())

    async def RemoveRole(self, stream: Stream[RemoveRoleRequest, RemoveRoleResponse]) -> None:
        request = await stream.recv_message()
        assert request is not None
        self.identity_id = request.authorization.identity_id
        self.role = request.authorization.authorization_id.split("_")[-1]
        self.resource_type = request.authorization.resource_type
        self.resource_id = request.authorization.resource_id
        await stream.send_message(RemoveRoleResponse())

    async def ChangeRole(self, stream: Stream[ChangeRoleRequest, ChangeRoleResponse]) -> None:
        raise NotImplementedError()

    async def ListAuthorizations(self, stream: Stream[ListAuthorizationsRequest, ListAuthorizationsResponse]) -> None:
        request = await stream.recv_message()
        assert request is not None
        self.resource_ids = request.resource_ids
        await stream.send_message(ListAuthorizationsResponse(authorizations=self.authorizations))

    async def CheckPermissions(self, stream: Stream[CheckPermissionsRequest, CheckPermissionsResponse]) -> None:
        request = await stream.recv_message()
        assert request is not None
        await stream.send_message(CheckPermissionsResponse(authorized_permissions=request.permissions))

    async def CreateModule(self, stream: Stream[CreateModuleRequest, CreateModuleResponse]) -> None:
        request = await stream.recv_message()
        assert request is not None
        self.name = request.name
        await stream.send_message(CreateModuleResponse(module_id=self.id, url=self.url))

    async def UpdateModule(self, stream: Stream[UpdateModuleRequest, UpdateModuleResponse]) -> None:
        request = await stream.recv_message()
        assert request is not None
        self.module_id = request.module_id
        self.module_url = request.url
        self.description = request.description
        self.models = request.models
        self.entrypoint = request.entrypoint
        self.visibility = request.visibility
        await stream.send_message(UpdateModuleResponse(url=self.url))

    async def UploadModuleFile(self, stream: Stream[UploadModuleFileRequest, UploadModuleFileResponse]) -> None:
        request_file_info = await stream.recv_message()
        assert request_file_info is not None
        self.module_file_info = request_file_info.module_file_info
        request_file = await stream.recv_message()
        assert request_file is not None
        self.file = request_file.file
        await stream.send_message(UploadModuleFileResponse(url=self.id))

    async def GetModule(self, stream: Stream[GetModuleRequest, GetModuleResponse]) -> None:
        request = await stream.recv_message()
        assert request is not None
        self.module_id = request.module_id
        await stream.send_message(GetModuleResponse(module=self.module))

    async def ListModules(self, stream: Stream[ListModulesRequest, ListModulesResponse]) -> None:
        request = await stream.recv_message()
        assert request is not None
        await stream.send_message(ListModulesResponse(modules=[self.module]))

    async def CreateKey(self, stream: Stream[CreateKeyRequest, CreateKeyResponse]) -> None:
        request = await stream.recv_message()
        assert request is not None
        await stream.send_message(CreateKeyResponse(key=self.api_key, id=self.id))

    async def GetRobotAPIKeys(self, stream: Stream[GetRobotAPIKeysRequest, GetRobotAPIKeysResponse]) -> None:
        raise NotImplementedError()

    async def DeleteKey(self, stream: Stream[DeleteKeyRequest, DeleteKeyResponse]) -> None:
        raise NotImplementedError()

    async def ListKeys(self, stream: Stream[ListKeysRequest, ListKeysResponse]) -> None:
        request = await stream.recv_message()
        assert request is not None
        await stream.send_message(ListKeysResponse(api_keys=self.api_keys_with_authorizations))

    async def RotateKey(self, stream: Stream[RotateKeyRequest, RotateKeyResponse]) -> None:
        raise NotImplementedError()

    async def CreateKeyFromExistingKeyAuthorizations(
        self, stream: Stream[CreateKeyFromExistingKeyAuthorizationsRequest, CreateKeyFromExistingKeyAuthorizationsResponse]
    ) -> None:
        request = await stream.recv_message()
        assert request is not None
        await stream.send_message(CreateKeyFromExistingKeyAuthorizationsResponse(key=self.api_key, id=self.id))

    async def CreateRegistryItem(self, stream: Stream[CreateRegistryItemRequest, CreateRegistryItemResponse]) -> None:
        raise NotImplementedError()

    async def GetOrganizationsWithAccessToLocation(
        self, stream: Stream[GetOrganizationsWithAccessToLocationRequest, GetOrganizationsWithAccessToLocationResponse]
    ) -> None:
        raise NotImplementedError()

    async def ListRegistryItems(self, stream: Stream[ListRegistryItemsRequest, ListRegistryItemsResponse]) -> None:
        raise NotImplementedError()

    async def UpdateRegistryItem(self, stream: Stream[UpdateRegistryItemRequest, UpdateRegistryItemResponse]) -> None:
        raise NotImplementedError()

    async def DeleteRegistryItem(self, stream: Stream[DeleteRegistryItemRequest, DeleteRegistryItemResponse]) -> None:
        raise NotImplementedError()

    async def GetRegistryItem(self, stream: Stream[GetRegistryItemRequest, GetRegistryItemResponse]) -> None:
        raise NotImplementedError()<|MERGE_RESOLUTION|>--- conflicted
+++ resolved
@@ -580,12 +580,8 @@
     INTERNAL_STATE_CHUNKS = [bytes(5), bytes(2)]
     POINT_CLOUD_PCD_CHUNKS = [bytes(3), bytes(2)]
     POSITION = Pose(x=1, y=2, z=3, o_x=2, o_y=3, o_z=4, theta=20)
-<<<<<<< HEAD
-=======
-    LAST_UPDATE = datetime(2023, 3, 12, 3, 24, 34, 29)
     CLOUD_SLAM = False
     MAPPING_MODE = MappingMode.MAPPING_MODE_UNSPECIFIED
->>>>>>> 4bfc2dc6
 
     def __init__(self, name: str):
         self.name = name
@@ -604,17 +600,10 @@
         self.timeout = timeout
         return self.POSITION
 
-<<<<<<< HEAD
-=======
-    async def get_latest_map_info(self, *, timeout: Optional[float] = None) -> datetime:
-        self.timeout = timeout
-        return self.LAST_UPDATE
-
     async def get_properties(self, *, timeout: Optional[float] = None) -> Tuple[bool, MappingMode.ValueType]:
         self.timeout = timeout
         return (self.CLOUD_SLAM, self.MAPPING_MODE)
 
->>>>>>> 4bfc2dc6
     async def do_command(self, command: Mapping[str, ValueTypes], *, timeout: Optional[float] = None, **kwargs) -> Mapping[str, ValueTypes]:
         return {"command": command}
 
