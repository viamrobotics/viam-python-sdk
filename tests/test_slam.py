--- conflicted
+++ resolved
@@ -42,25 +42,17 @@
         assert pos == MockSLAM.POSITION
 
     @pytest.mark.asyncio
-<<<<<<< HEAD
-=======
-    async def test_get_latest_map_info(self):
-        time = await self.slam.get_latest_map_info()
-        assert time == MockSLAM.LAST_UPDATE
+    async def test_do(self):
+        command = {"command": "args"}
+        resp = await self.slam.do_command(command)
+        assert resp == {"command": command}
 
-    @pytest.mark.asyncio
     async def test_get_properties(self):
         (cloud_slam, mapping_mode) = await self.slam.get_properties()
         assert cloud_slam == MockSLAM.CLOUD_SLAM
         assert mapping_mode == MockSLAM.MAPPING_MODE
 
     @pytest.mark.asyncio
->>>>>>> 4bfc2dc6
-    async def test_do(self):
-        command = {"command": "args"}
-        resp = await self.slam.do_command(command)
-        assert resp == {"command": command}
-
 
 class TestService:
     @classmethod
@@ -96,15 +88,6 @@
             response: GetPositionResponse = await client.GetPosition(request)
             assert response.pose == MockSLAM.POSITION
 
-    @pytest.mark.asyncio
-<<<<<<< HEAD
-=======
-    async def test_get_latest_map_info(self):
-        async with ChannelFor([self.service]) as channel:
-            client = SLAMServiceStub(channel)
-            request = GetLatestMapInfoRequest(name=self.name)
-            response: GetLatestMapInfoResponse = await client.GetLatestMapInfo(request)
-            assert response.last_map_update.ToDatetime() == MockSLAM.LAST_UPDATE
 
     @pytest.mark.asyncio
     async def test_get_properties(self):
@@ -116,7 +99,6 @@
             assert response.mapping_mode == MockSLAM.MAPPING_MODE
 
     @pytest.mark.asyncio
->>>>>>> 4bfc2dc6
     async def test_do(self):
         async with ChannelFor([self.service]) as channel:
             client = SLAMServiceStub(channel)
@@ -161,15 +143,6 @@
             assert response == MockSLAM.POSITION
 
     @pytest.mark.asyncio
-<<<<<<< HEAD
-=======
-    async def test_get_latest_map_info(self):
-        async with ChannelFor([self.service]) as channel:
-            client = SLAMClient(self.name, channel)
-            response = await client.get_latest_map_info()
-            assert response == MockSLAM.LAST_UPDATE
-
-    @pytest.mark.asyncio
     async def test_get_properties(self):
         async with ChannelFor([self.service]) as channel:
             client = SLAMClient(self.name, channel)
@@ -178,7 +151,6 @@
             assert mapping_mode == MockSLAM.MAPPING_MODE
 
     @pytest.mark.asyncio
->>>>>>> 4bfc2dc6
     async def test_do(self):
         async with ChannelFor([self.service]) as channel:
             client = SLAMClient(self.name, channel)
