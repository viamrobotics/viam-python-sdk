--- conflicted
+++ resolved
@@ -4,16 +4,10 @@
 from viam.components.arm import Arm
 from viam.components.base import Base
 
-<<<<<<< HEAD
 from src.arm.my_arm import MyArm
+from src.base.my_base import MyBase
 from src.gizmo import Gizmo, MyGizmo
 from src.summation import MySummationService, SummationService
-=======
-from .arm.my_arm import MyArm
-from .base.my_base import MyBase
-from .gizmo.my_gizmo import Gizmo, MyGizmo
-from .summation.my_summation import SummationService, MySummationService
->>>>>>> 93293e02
 
 
 async def main():
